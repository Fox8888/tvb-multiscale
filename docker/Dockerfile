#
# TVB & NEST simulations environment
#
# Install Python 3, NEST, then tvb packages
#

FROM neurodebian:buster
MAINTAINER lia.domide@codemart.ro

ENV DEBIAN_FRONTEND noninteractive
ENV LANG=C.UTF-8

RUN apt-get update; apt-get install -y automake libtool build-essential openmpi-bin libopenmpi-dev git vim octave \
                       wget python3.7 libpython3.7 libpython3-dev libncurses5-dev libreadline-dev libgsl0-dev cython3 \
                       python3.7-dev python3-pip python3-numpy python3-scipy python3-matplotlib python3-nose \
<<<<<<< HEAD
                       python3-venv python-virtualenv python3-pyqt5 python-dev libgsl-dev libncurses-dev
=======
                       python3-venv python-virtualenv python3-pyqt5 python-dev libgsl-dev libncurses-dev \
>>>>>>> fdd906cb
                       subversion python3-mpi4py cmake; \
     apt-get clean

# Create user different than root
RUN useradd -ms /bin/bash docker
USER docker
ARG HOME=/home/docker
<<<<<<< HEAD
RUN mkdir $HOME/env; mkdir $HOME/packages; mkdir $VENV/build
=======
>>>>>>> fdd906cb

# Create a dedicated Python env for working in it
ENV VENV=$HOME/env/neurosci
RUN mkdir $HOME/env; mkdir $HOME/packages
RUN python3 -m venv $VENV && python3 -m venv --system-site-packages $VENV; \
    $VENV/bin/pip3 install --upgrade pip; \
    $VENV/bin/pip3 install parameters quantities neo "django<1.9" django-tagging future hgapi gitpython sumatra nixio; \
    $VENV/bin/pip3 install pandas jupyterlab nodejs pytest pytest-cov pytest-benchmark oct2py scikit-learn scipy xarray; \
<<<<<<< HEAD
    $VENV/bin/pip3 install --ignore-installed entrypoints
    $VENV/bin/pip3 install --upgrade nose;
# django<1.9 is needed for pynest - september 2019 - NEST 2.18

# Install TVB specific packages
WORKDIR $HOME/packages

RUN git clone --depth 1 https://github.com/the-virtual-brain/tvb-data.git; \
    cd tvb-data; \
    $VENV/bin/python setup.py develop

RUN git clone --depth 1 https://github.com/the-virtual-brain/tvb-library.git; \
    cd tvb-library; \
    $VENV/bin/python setup.py develop

RUN git clone --depth 1 https://github.com/the-virtual-brain/tvb-multiscale.git; \
    cd tvb-multiscale; \
    $VENV/bin/python setup.py develop --no-deps

# Install from sources libneurosim (NEST boost dependency)
WORKDIR $HOME/packages
RUN git clone --depth 1 https://github.com/INCF/libneurosim.git; \
    cd libneurosim; ./autogen.sh
WORKDIR $VENV/build
RUN mkdir libneurosim; \
    cd libneurosim; \
    PYTHON=$VENV/bin/python $HOME/packages/libneurosim/configure --prefix=$VENV; \
    make; make install; ls $VENV/lib $VENV/include; \
    ln -s /usr/lib/python3.7/config-x86_64-linux-gnu/libpython3.7.so $VENV/lib/

=======
    $VENV/bin/pip3 install --ignore-installed entrypoints; \
    $VENV/bin/pip3 install --upgrade nose
# django<1.9 is needed for pynest - september 2019 - NEST 2.18

# Install from sources libneurosim (NEST boost dependency)
WORKDIR $HOME/packages
RUN git clone --depth 1 https://github.com/INCF/libneurosim.git; \
    cd libneurosim; ./autogen.sh
RUN mkdir $VENV/build
WORKDIR $VENV/build
RUN mkdir libneurosim; \
    cd libneurosim; \
    PYTHON=$VENV/bin/python $HOME/packages/libneurosim/configure --prefix=$VENV; \
    make; make install; ls $VENV/lib $VENV/include; \
    ln -s /usr/lib/python3.7/config-x86_64-linux-gnu/libpython3.7.so $VENV/lib/

>>>>>>> fdd906cb
# Install NEST, latest stable version (July 2019)
ARG NEST_VER=2.18.0
ARG NEST=nest-simulator-$NEST_VER
ARG NEST_SRC=$HOME/packages/$NEST
ENV NEST_INSTALL_DIR=$VENV/nest_build
ENV NEST_PYTHON_PREFIX=${NEST_INSTALL_DIR}/lib/python3.7/site-packages
ENV NEST_MODULE_PATH=${NEST_INSTALL_DIR}/lib/nest

WORKDIR $HOME/packages
RUN wget  https://github.com/nest/nest-simulator/archive/v$NEST_VER.tar.gz -O $HOME/packages/$NEST.tar.gz; \
    tar xzf $NEST.tar.gz; rm $NEST.tar.gz; \
    cd $NEST; \
    cmake -DCMAKE_INSTALL_PREFIX=${NEST_INSTALL_DIR} \
          -Dwith-mpi=ON  \
          -Dwith-python=3 \
          ###-Dwith-music=ON \
          -Dwith-libneurosim=$VENV \
          -DPYTHON_LIBRARY=/usr/lib \
          -DPYTHON_INCLUDE_DIR=/usr/include/python3.7m \
          ${NEST_SRC}; \
    make; make install

# Install nestml
RUN $VENV/bin/pip3 install setuptools; \
    git clone --depth 1 https://github.com/nest/nestml.git; \
    cd nestml; \
    $VENV/bin/python setup.py install

<<<<<<< HEAD
# Install pyNN
# ARG PYNN_VER=0.9.4
# RUN wget https://github.com/NeuralEnsemble/PyNN/archive/${PYNN_VER}.tar.gz -O $HOME/packages/PyNN-${PYNN_VER}.tar.gz; \
#    cd $HOME/packages; \
#    tar xzf PyNN-${PYNN_VER}.tar.gz; rm PyNN-${PYNN_VER}.tar.gz; \
#    cd PyNN-${PYNN_VER}; \
#    $VENV/bin/python setup.py install

=======
# Install TVB specific packages
WORKDIR $HOME/packages

RUN git clone --depth 1 https://github.com/the-virtual-brain/tvb-data.git; \
    cd tvb-data; \
    $VENV/bin/python setup.py develop

RUN git clone --depth 1 https://github.com/the-virtual-brain/tvb-library.git; \
    cd tvb-library; \
    $VENV/bin/python setup.py develop

RUN git clone --depth 1 https://github.com/the-virtual-brain/tvb-multiscale.git; \
    cd tvb-multiscale; \
    $VENV/bin/python setup.py develop --no-deps

>>>>>>> fdd906cb
# Activate the right env:
ENV PYTHONPATH=$PYTHONPATH:$VENV:${NEST_PYTHON_PREFIX}
ENV NEST_DATA_DIR=${NEST_INSTALL_DIR}/share/nest
ENV NEST_DOC_DIR=${NEST_INSTALL_DIR}/share/doc/nest
ENV SLI_PATH=${NEST_INSTALL_DIR}/share/nest/sli
ENV LD_LIBRARY_PATH=${LD_LIBRARY_PATH}:${NEST_MODULE_PATH}
RUN echo "source ${VENV}/bin/activate" >> /home/docker/.bashrc
<<<<<<< HEAD

# Install tvb-multiscale nest modules:
WORKDIR $HOME/packages
#RUN mkdir tvb-multiscale
#COPY . tvb-multiscale/
#RUN cd tvb-multiscale; $VENV/bin/python setup.py develop --no-deps

## Run the following lines in case you want to install your own NEST module with NEST models
ENV MYMODULES_DIR=$HOME/packages/tvb-multiscale/tvb_nest/nest/modules
ENV MYMODULES_BLD_DIR=$HOME/packages/nest_modules_builds
RUN cp -r ${MYMODULES_DIR} ${MYMODULES_BLD_DIR}
#ARG MYMODULES_LIST="tvb_rate_wongwang iaf_cond_deco2014 iaf_cond_nmda_deco2014 iaf_cond_ampa_gaba_deco2014 scale_connection"
#ARG MYMODULES_DIR=$HOME/packages/tvb-multiscale/tvb_nest/nest/modules
#ARG NEST_CONFIG=${NEST_INSTALL_DIR}/bin/nest-config
#RUN for MYMODULE_NAME in $MYMODULES_LIST; do export MYMODULE_DIR=${MYMODULES_DIR}/${MYMODULE_NAME}; \
#        export MYMODULE_BLD=${MYMODULES_BLD_DIR}/${MYMODULE_NAME}module_bld; \
#        mkdir -p ${MYMODULE_BLD}; cd ${MYMODULE_BLD}; \
#            cmake -Dwith-nest=$NEST_CONFIG ${MYMODULE_DIR}; \
#            make; make install; \
#    done
=======
>>>>>>> fdd906cb

# Final configurations
# tvb42
RUN $VENV/bin/jupyter notebook --generate-config; \
    echo "c.NotebookApp.password='sha1:12bff019c253:9daecd92c2e9bdb10b3b8a06767a74a0fe078d7c'">>/home/docker/.jupyter/jupyter_notebook_config.py
# Activate the rights python env
RUN echo "source $VENV/bin/activate" >> .bashrc

WORKDIR /home/docker/
COPY docker/installation_test.py /home/docker/

WORKDIR /home/docker/
COPY docker/installation_test.py /home/docker/

# For running tests
# RUN cd $NEST; make installcheck
# CMD cd /home/docker/packages/nestml; $VENV/bin/pytest setup.py test
# CMD $VENV/bin/python -c "import pyNN.nest as sim; sim.setup(); sim.end(); print(sim)";
# CMD $VENV/bin/python /home/docker/packages/tvb-multiscale/docker/installation_test.py
# CMD $VENV/bin/python /home/docker/packages/tvb-multiscale/docker/module_build_test.py
# CMD cd /home/docker/packages/tvb-multiscale; $VENV/bin/pytest tvb_nest/tests
# CMD $VENV/bin/pytest --cov /home/docker/packages/tvb-multiscale/tvb_nest/tests
# CMD $VENV/bin/python /home/docker/packages/tvb-multiscale/tvb_nest/examples/red_ww_exc_io_inh_i.py
# CMD $VENV/bin/python /home/docker/packages/tvb-multiscale/tvb_nest/examples/rate_ww_ampa_nmda_gaba.py
# CMD /bin/bash

CMD $VENV/bin/jupyter notebook --ip 0.0.0.0 --no-browser --allow-root<|MERGE_RESOLUTION|>--- conflicted
+++ resolved
@@ -13,11 +13,7 @@
 RUN apt-get update; apt-get install -y automake libtool build-essential openmpi-bin libopenmpi-dev git vim octave \
                        wget python3.7 libpython3.7 libpython3-dev libncurses5-dev libreadline-dev libgsl0-dev cython3 \
                        python3.7-dev python3-pip python3-numpy python3-scipy python3-matplotlib python3-nose \
-<<<<<<< HEAD
-                       python3-venv python-virtualenv python3-pyqt5 python-dev libgsl-dev libncurses-dev
-=======
                        python3-venv python-virtualenv python3-pyqt5 python-dev libgsl-dev libncurses-dev \
->>>>>>> fdd906cb
                        subversion python3-mpi4py cmake; \
      apt-get clean
 
@@ -25,10 +21,6 @@
 RUN useradd -ms /bin/bash docker
 USER docker
 ARG HOME=/home/docker
-<<<<<<< HEAD
-RUN mkdir $HOME/env; mkdir $HOME/packages; mkdir $VENV/build
-=======
->>>>>>> fdd906cb
 
 # Create a dedicated Python env for working in it
 ENV VENV=$HOME/env/neurosci
@@ -37,38 +29,6 @@
     $VENV/bin/pip3 install --upgrade pip; \
     $VENV/bin/pip3 install parameters quantities neo "django<1.9" django-tagging future hgapi gitpython sumatra nixio; \
     $VENV/bin/pip3 install pandas jupyterlab nodejs pytest pytest-cov pytest-benchmark oct2py scikit-learn scipy xarray; \
-<<<<<<< HEAD
-    $VENV/bin/pip3 install --ignore-installed entrypoints
-    $VENV/bin/pip3 install --upgrade nose;
-# django<1.9 is needed for pynest - september 2019 - NEST 2.18
-
-# Install TVB specific packages
-WORKDIR $HOME/packages
-
-RUN git clone --depth 1 https://github.com/the-virtual-brain/tvb-data.git; \
-    cd tvb-data; \
-    $VENV/bin/python setup.py develop
-
-RUN git clone --depth 1 https://github.com/the-virtual-brain/tvb-library.git; \
-    cd tvb-library; \
-    $VENV/bin/python setup.py develop
-
-RUN git clone --depth 1 https://github.com/the-virtual-brain/tvb-multiscale.git; \
-    cd tvb-multiscale; \
-    $VENV/bin/python setup.py develop --no-deps
-
-# Install from sources libneurosim (NEST boost dependency)
-WORKDIR $HOME/packages
-RUN git clone --depth 1 https://github.com/INCF/libneurosim.git; \
-    cd libneurosim; ./autogen.sh
-WORKDIR $VENV/build
-RUN mkdir libneurosim; \
-    cd libneurosim; \
-    PYTHON=$VENV/bin/python $HOME/packages/libneurosim/configure --prefix=$VENV; \
-    make; make install; ls $VENV/lib $VENV/include; \
-    ln -s /usr/lib/python3.7/config-x86_64-linux-gnu/libpython3.7.so $VENV/lib/
-
-=======
     $VENV/bin/pip3 install --ignore-installed entrypoints; \
     $VENV/bin/pip3 install --upgrade nose
 # django<1.9 is needed for pynest - september 2019 - NEST 2.18
@@ -85,7 +45,6 @@
     make; make install; ls $VENV/lib $VENV/include; \
     ln -s /usr/lib/python3.7/config-x86_64-linux-gnu/libpython3.7.so $VENV/lib/
 
->>>>>>> fdd906cb
 # Install NEST, latest stable version (July 2019)
 ARG NEST_VER=2.18.0
 ARG NEST=nest-simulator-$NEST_VER
@@ -114,16 +73,6 @@
     cd nestml; \
     $VENV/bin/python setup.py install
 
-<<<<<<< HEAD
-# Install pyNN
-# ARG PYNN_VER=0.9.4
-# RUN wget https://github.com/NeuralEnsemble/PyNN/archive/${PYNN_VER}.tar.gz -O $HOME/packages/PyNN-${PYNN_VER}.tar.gz; \
-#    cd $HOME/packages; \
-#    tar xzf PyNN-${PYNN_VER}.tar.gz; rm PyNN-${PYNN_VER}.tar.gz; \
-#    cd PyNN-${PYNN_VER}; \
-#    $VENV/bin/python setup.py install
-
-=======
 # Install TVB specific packages
 WORKDIR $HOME/packages
 
@@ -139,7 +88,6 @@
     cd tvb-multiscale; \
     $VENV/bin/python setup.py develop --no-deps
 
->>>>>>> fdd906cb
 # Activate the right env:
 ENV PYTHONPATH=$PYTHONPATH:$VENV:${NEST_PYTHON_PREFIX}
 ENV NEST_DATA_DIR=${NEST_INSTALL_DIR}/share/nest
@@ -147,39 +95,11 @@
 ENV SLI_PATH=${NEST_INSTALL_DIR}/share/nest/sli
 ENV LD_LIBRARY_PATH=${LD_LIBRARY_PATH}:${NEST_MODULE_PATH}
 RUN echo "source ${VENV}/bin/activate" >> /home/docker/.bashrc
-<<<<<<< HEAD
-
-# Install tvb-multiscale nest modules:
-WORKDIR $HOME/packages
-#RUN mkdir tvb-multiscale
-#COPY . tvb-multiscale/
-#RUN cd tvb-multiscale; $VENV/bin/python setup.py develop --no-deps
-
-## Run the following lines in case you want to install your own NEST module with NEST models
-ENV MYMODULES_DIR=$HOME/packages/tvb-multiscale/tvb_nest/nest/modules
-ENV MYMODULES_BLD_DIR=$HOME/packages/nest_modules_builds
-RUN cp -r ${MYMODULES_DIR} ${MYMODULES_BLD_DIR}
-#ARG MYMODULES_LIST="tvb_rate_wongwang iaf_cond_deco2014 iaf_cond_nmda_deco2014 iaf_cond_ampa_gaba_deco2014 scale_connection"
-#ARG MYMODULES_DIR=$HOME/packages/tvb-multiscale/tvb_nest/nest/modules
-#ARG NEST_CONFIG=${NEST_INSTALL_DIR}/bin/nest-config
-#RUN for MYMODULE_NAME in $MYMODULES_LIST; do export MYMODULE_DIR=${MYMODULES_DIR}/${MYMODULE_NAME}; \
-#        export MYMODULE_BLD=${MYMODULES_BLD_DIR}/${MYMODULE_NAME}module_bld; \
-#        mkdir -p ${MYMODULE_BLD}; cd ${MYMODULE_BLD}; \
-#            cmake -Dwith-nest=$NEST_CONFIG ${MYMODULE_DIR}; \
-#            make; make install; \
-#    done
-=======
->>>>>>> fdd906cb
 
 # Final configurations
 # tvb42
 RUN $VENV/bin/jupyter notebook --generate-config; \
     echo "c.NotebookApp.password='sha1:12bff019c253:9daecd92c2e9bdb10b3b8a06767a74a0fe078d7c'">>/home/docker/.jupyter/jupyter_notebook_config.py
-# Activate the rights python env
-RUN echo "source $VENV/bin/activate" >> .bashrc
-
-WORKDIR /home/docker/
-COPY docker/installation_test.py /home/docker/
 
 WORKDIR /home/docker/
 COPY docker/installation_test.py /home/docker/
