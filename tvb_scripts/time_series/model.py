# -*- coding: utf-8 -*-

from six import string_types
from enum import Enum
from copy import deepcopy
import numpy
from tvb_scripts.utils.log_error_utils import initialize_logger, warning
from tvb_scripts.utils.data_structures_utils import monopolar_to_bipolar
from tvb.basic.neotraits.api import List, Attr
from tvb.basic.profile import TvbProfile
from tvb.datatypes.time_series import TimeSeries as TimeSeriesTVB
from tvb.datatypes.time_series import TimeSeriesRegion as TimeSeriesRegionTVB
from tvb.datatypes.time_series import TimeSeriesEEG as TimeSeriesEEGTVB
from tvb.datatypes.time_series import TimeSeriesMEG as TimeSeriesMEGTVB
from tvb.datatypes.time_series import TimeSeriesSEEG as TimeSeriesSEEGTVB
from tvb.datatypes.time_series import TimeSeriesSurface as TimeSeriesSurfaceTVB
from tvb.datatypes.time_series import TimeSeriesVolume as TimeSeriesVolumeTVB
from tvb.datatypes.sensors import Sensors, SensorsEEG, SensorsMEG, SensorsInternal

TvbProfile.set_profile(TvbProfile.LIBRARY_PROFILE)


class TimeSeriesDimensions(Enum):
    TIME = "Time"
    VARIABLES = "State Variables"

    SPACE = "Space"
    REGIONS = "Regions"
    VERTEXES = "Vertexes"
    SENSORS = "Sensors"

    SAMPLES = "Samples"
    MODES = "Modes"

    X = "x"
    Y = "y"
    Z = "z"


LABELS_ORDERING = [TimeSeriesDimensions.TIME.value,
                   TimeSeriesDimensions.VARIABLES.value,
                   TimeSeriesDimensions.SPACE.value,
                   TimeSeriesDimensions.SAMPLES.value]


class PossibleVariables(Enum):
    LFP = "lfp"
    SOURCE = "source"
    SENSORS = "sensors"
    EEG = "eeg"
    MEEG = "meeg"
    SEEG = "seeg"


def prepare_4d(data, logger):
    if data.ndim < 2:
        logger.error("The data array is expected to be at least 2D!")
        raise ValueError
    if data.ndim < 4:
        if data.ndim == 2:
            data = numpy.expand_dims(data, 2)
        data = numpy.expand_dims(data, 3)
    return data


class TimeSeries(TimeSeriesTVB):
    logger = initialize_logger(__name__)

    def __init__(self, data, **kwargs):
        super(TimeSeries, self).__init__(**kwargs)
<<<<<<< HEAD
        self.data = prepare_4D(data, self.logger)
        self.time = kwargs.pop("time", None)
        if self.time is not None:
            self.start_time = float(kwargs.pop("start_time", self.time[0]))
            self.sample_period = float(kwargs.pop("sample_period", numpy.mean(numpy.diff(self.time))))
        self.configure()
=======
        self.data = prepare_4d(data, self.logger)
>>>>>>> 40f5373d

    def duplicate(self, **kwargs):
        duplicate = deepcopy(self)
        for attr, value in kwargs.items():
            setattr(duplicate, attr, value)
        duplicate.configure()
        return duplicate

    def _get_index_of_state_variable(self, sv_label):
        try:
            sv_index = numpy.where(self.variables_labels == sv_label)[0][0]
        except KeyError:
            self.logger.error("There are no state variables defined for this instance. Its shape is: %s",
                              self.data.shape)
            raise
        except IndexError:
            self.logger.error("Cannot access index of state variable label: %s. Existing state variables: %s" % (
                sv_label, self.variables_labels))
            raise
        return sv_index

    def get_state_variable(self, sv_label):
        sv_data = self.data[:, self._get_index_of_state_variable(sv_label), :, :]
        subspace_labels_dimensions = deepcopy(self.labels_dimensions)
        subspace_labels_dimensions[self.labels_ordering[1]] = [sv_label]
        if sv_data.ndim == 3:
            sv_data = numpy.expand_dims(sv_data, 1)
        return self.duplicate(data=sv_data, labels_dimensions=subspace_labels_dimensions)

    def _get_indices_for_labels(self, list_of_labels):
        list_of_indices_for_labels = []
        for label in list_of_labels:
            try:
                space_index = numpy.where(self.space_labels == label)[0][0]
            except ValueError:
                self.logger.error("Cannot access index of space label: %s. Existing space labels: %s" %
                                  (label, self.space_labels))
                raise
            list_of_indices_for_labels.append(space_index)
        return list_of_indices_for_labels

    def get_subspace_by_index(self, list_of_index, **kwargs):
        self._check_space_indices(list_of_index)
        subspace_data = self.data[:, :, list_of_index, :]
        subspace_labels_dimensions = deepcopy(self.labels_dimensions)
        subspace_labels_dimensions[self.labels_ordering[2]] = self.space_labels[list_of_index].tolist()
        if subspace_data.ndim == 3:
            subspace_data = numpy.expand_dims(subspace_data, 2)
        return self.duplicate(data=subspace_data, labels_dimensions=subspace_labels_dimensions, **kwargs)

    def get_subspace_by_labels(self, list_of_labels):
        list_of_indices_for_labels = self._get_indices_for_labels(list_of_labels)
        return self.get_subspace_by_index(list_of_indices_for_labels)

    def __getattr__(self, attr_name):
        if self.labels_ordering[1] in self.labels_dimensions.keys():
            if attr_name in self.variables_labels:
                return self.get_state_variable(attr_name)
        if self.labels_ordering[2] in self.labels_dimensions.keys():
            if attr_name in self.space_labels:
                return self.get_subspace_by_labels([attr_name])
        raise AttributeError("%r object has no attribute %r" % (self.__class__.__name__, attr_name))

    def _get_index_for_slice_label(self, slice_label, slice_idx):
        if slice_idx == 1:
            return self._get_indices_for_labels([slice_label])[0]
        if slice_idx == 2:
            return self._get_index_of_state_variable(slice_label)

    def _check_for_string_slice_indices(self, current_slice, slice_idx):
        slice_label1 = current_slice.start
        slice_label2 = current_slice.stop

        if isinstance(slice_label1, string_types):
            slice_label1 = self._get_index_for_slice_label(slice_label1, slice_idx)
        if isinstance(slice_label2, string_types):
            slice_label2 = self._get_index_for_slice_label(slice_label2, slice_idx)

        return slice(slice_label1, slice_label2, current_slice.step)

    def _get_string_slice_index(self, current_slice_string, slice_idx):
        return self._get_index_for_slice_label(current_slice_string, slice_idx)

    def __getitem__(self, slice_tuple):
        slice_list = []
        for idx, current_slice in enumerate(slice_tuple):
            if isinstance(current_slice, slice):
                slice_list.append(self._check_for_string_slice_indices(current_slice, idx))
            else:
                if isinstance(current_slice, string_types):
                    slice_list.append(self._get_string_slice_index(current_slice, idx))
                else:
                    slice_list.append(current_slice)

        return self.data[tuple(slice_list)]

    @property
    def shape(self):
        return self.data.shape

    @property
    def time_length(self):
        return self.data.shape[0]

    @property
    def number_of_labels(self):
        return self.data.shape[1]

    @property
    def number_of_variables(self):
        return self.data.shape[2]

    @property
    def number_of_samples(self):
        return self.data.shape[3]

    @property
    def end_time(self):
        return self.start_time + (self.time_length - 1) * self.sample_period

    @property
    def duration(self):
        return self.end_time - self.start_time

    @property
    def time_unit(self):
        return self.sample_period_unit

    @property
    def sample_rate(self):
        if len(self.sample_period_unit) > 0 and self.sample_period_unit[0] == "m":
            return 1000.0 / self.sample_period
        return 1.0 / self.sample_period

    @property
    def space_labels(self):
        try:
            return numpy.array(self.get_space_labels())
        except:
            return numpy.array(self.labels_dimensions.get(self.labels_ordering[2], []))

    @property
    def variables_labels(self):
        return numpy.array(self.labels_dimensions.get(self.labels_ordering[1], []))

    @property
    def number_of_dimensions(self):
        return self.nr_dimensions

    @property
    def squeezed(self):
        return numpy.squeeze(self.data)

    def _check_space_indices(self, list_of_index):
        for index in list_of_index:
            if index < 0 or index > self.data.shape[1]:
                self.logger.error("Some of the given indices are out of space range: [0, %s]",
                                  self.data.shape[1])
                raise IndexError

    def _get_time_unit_for_index(self, time_index):
        return self.start_time + time_index * self.sample_period

    def _get_index_for_time_unit(self, time_unit):
        return int((time_unit - self.start_time) / self.sample_period)

    def get_time_window(self, index_start, index_end, **kwargs):
        if index_start < 0 or index_end > self.data.shape[0]:
            self.logger.error("The time indices are outside time series interval: [%s, %s]" %
                              (0, self.data.shape[0]))
            raise IndexError
        subtime_data = self.data[index_start:index_end, :, :, :]
        if subtime_data.ndim == 3:
            subtime_data = numpy.expand_dims(subtime_data, 0)
        return self.duplicate(data=subtime_data, start_time=self._get_time_unit_for_index(index_start), **kwargs)

    def get_time_window_by_units(self, unit_start, unit_end, **kwargs):
        end_time = self.end_time
        if unit_start < self.start_time or unit_end > end_time:
            self.logger.error("The time units are outside time series interval: [%s, %s]" %
                              (self.start_time, end_time))
            raise ValueError
        index_start = self._get_index_for_time_unit(unit_start)
        index_end = self._get_index_for_time_unit(unit_end)
        return self.get_time_window(index_start, index_end)

    def decimate_time(self, new_sample_period, **kwargs):
        if new_sample_period % self.sample_period != 0:
            self.logger.error("Cannot decimate time if new time step is not a multiple of the old time step")
            raise ValueError

        index_step = int(new_sample_period / self.sample_period)
        time_data = self.data[::index_step, :, :, :]
        return self.duplicate(data=time_data, sample_period=new_sample_period, **kwargs)

    def get_sample_window(self, index_start, index_end, **kwargs):
        subsample_data = self.data[:, :, :, index_start:index_end]
        if subsample_data.ndim == 3:
            subsample_data = numpy.expand_dims(subsample_data, 3)
        return self.duplicate(data=subsample_data, **kwargs)

    def configure(self):
        super(TimeSeries, self).configure()
<<<<<<< HEAD
        self.configure_time()
        return self
=======
        self.time = numpy.arange(self.start_time, self.end_time + self.sample_period, self.sample_period)
        self.start_time = self.start_time or self.time[0]
        self.sample_period = self.sample_period or numpy.mean(numpy.diff(self.time))
>>>>>>> 40f5373d


class TimeSeriesBrain(TimeSeries):

<<<<<<< HEAD
    def __init__(self, data, **kwargs):
        super(TimeSeriesBrain, self).__init__(data, **kwargs)

=======
>>>>>>> 40f5373d
    def get_source(self):
        if self.labels_ordering[1] not in self.labels_dimensions.keys():
            self.logger.error("No state variables are defined for this instance!")
            raise ValueError
        if PossibleVariables.SOURCE.value in self.variables_labels:
            return self.get_state_variable(PossibleVariables.SOURCE.value)

    @property
    def brain_labels(self):
        return self.space_labels


class TimeSeriesRegion(TimeSeriesBrain, TimeSeriesRegionTVB):
    labels_ordering = List(of=str, default=(TimeSeriesDimensions.TIME.value, TimeSeriesDimensions.VARIABLES.value,
                                            TimeSeriesDimensions.REGIONS.value, TimeSeriesDimensions.SAMPLES.value))

<<<<<<< HEAD
    def __init__(self, data, **kwargs):
        super(TimeSeriesRegion, self).__init__(data, **kwargs)
        if self.labels_ordering is None:
            self.labels_ordering = LABELS_ORDERING
            self.labels_ordering[1] = "Region"
        if len(self.title) == 0:
            self.title = "Region Time Series"
=======
    title = Attr(str, default="Region Time Series")
>>>>>>> 40f5373d

    @property
    def region_labels(self):
        return self.space_labels


class TimeSeriesSurface(TimeSeriesBrain, TimeSeriesSurfaceTVB):
<<<<<<< HEAD
    def __init__(self, data, **kwargs):
        super(TimeSeriesSurface, self).__init__(data, **kwargs)
        if self.labels_ordering is None:
            self.labels_ordering = LABELS_ORDERING
            self.labels_ordering[1] = "Vertex"
        if len(self.title) == 0:
            self.title = "Surface Time Series"
=======
    labels_ordering = List(of=str, default=(TimeSeriesDimensions.TIME.value, TimeSeriesDimensions.VARIABLES.value,
                                            TimeSeriesDimensions.VERTEXES.value, TimeSeriesDimensions.SAMPLES.value))

    title = Attr(str, default="Surface Time Series")
>>>>>>> 40f5373d

    @property
    def surface_labels(self):
        return self.space_labels


class TimeSeriesVolume(TimeSeries, TimeSeriesVolumeTVB):
<<<<<<< HEAD
    def __init__(self, data, **kwargs):
        super(TimeSeriesVolume, self).__init__(data, **kwargs)
        if self.labels_ordering is None:
            self.labels_ordering = ["Time", "X", "Y", "Z"]
        if len(self.title) == 0:
            self.title = "Volume Time Series"
=======
    labels_ordering = List(of=str, default=(TimeSeriesDimensions.TIME.value, TimeSeriesDimensions.X.value,
                                            TimeSeriesDimensions.Y.value, TimeSeriesDimensions.Z.value))

    title = Attr(str, default="Volume Time Series")
>>>>>>> 40f5373d

    @property
    def volume_labels(self):
        return self.space_labels


class TimeSeriesSensors(TimeSeries):
    labels_ordering = List(of=str, default=(TimeSeriesDimensions.TIME.value, TimeSeriesDimensions.VARIABLES.value,
                                            TimeSeriesDimensions.SENSORS.value, TimeSeriesDimensions.SAMPLES.value))

<<<<<<< HEAD
    def __init__(self, data, **kwargs):
        super(TimeSeriesSensors, self).__init__(data,  **kwargs)
        self.sensors = kwargs.get("sensors", None)
        if isinstance(self.sensors, Sensors.__class__):
            if self.labels_ordering is None:
                self.labels_ordering = LABELS_ORDERING
                self.labels_ordering[1] = "%s sensor" % self.sensors.sensors_type
        if len(self.title) == 0:
            self.title = "Sensor Time Series"
=======
    title = Attr(str, default="Sensor Time Series")
>>>>>>> 40f5373d

    @property
    def sensor_labels(self):
        return self.space_labels

    def get_bipolar(self, **kwargs):
        bipolar_labels, bipolar_inds = monopolar_to_bipolar(self.space_labels)
        data = self.data[:, :, bipolar_inds[0]] - self.data[:, :, bipolar_inds[1]]
        bipolar_labels_dimensions = deepcopy(self.labels_dimensions)
        bipolar_labels_dimensions[self.labels_ordering[2]] = list(bipolar_labels)
        return self.duplicate(data=data, labels_dimensions=bipolar_labels_dimensions, **kwargs)


class TimeSeriesEEG(TimeSeriesSensors, TimeSeriesEEGTVB):
    title = Attr(str, default="EEG Time Series")

<<<<<<< HEAD
    def __init__(self, data, **kwargs):
        super(TimeSeriesEEG, self).__init__(data,  **kwargs)
=======
    def configure(self):
        super(TimeSeriesSensors, self).configure()
>>>>>>> 40f5373d
        if isinstance(self.sensors, Sensors) and not isinstance(self.sensors, SensorsEEG):
            warning("Creating %s with sensors of type %s!" % (self.__class__.__name__, self.sensors.__class__.__name__))

    @property
    def EEGsensor_labels(self):
        return self.space_labels


class TimeSeriesMEG(TimeSeriesSensors, TimeSeriesMEGTVB):
<<<<<<< HEAD
    def __init__(self, data, **kwargs):
        super(TimeSeriesMEG, self).__init__(data,  **kwargs)
=======
    title = Attr(str, default="MEG Time Series")

    def configure(self):
        super(TimeSeriesSensors, self).configure()
>>>>>>> 40f5373d
        if isinstance(self.sensors, Sensors) and not isinstance(self.sensors, SensorsMEG):
            warning("Creating %s with sensors of type %s!" % (self.__class__.__name__, self.sensors.__class__.__name__))

    @property
    def MEGsensor_labels(self):
        return self.space_labels


class TimeSeriesSEEG(TimeSeriesSensors, TimeSeriesSEEGTVB):
<<<<<<< HEAD
    def __init__(self, data, **kwargs):
        super(TimeSeriesSEEG, self).__init__(data,  **kwargs)
=======
    title = Attr(str, default="SEEG Time Series")

    def configure(self):
        super(TimeSeriesSensors, self).configure()
>>>>>>> 40f5373d
        if isinstance(self.sensors, Sensors) and not isinstance(self.sensors, SensorsInternal):
            warning("Creating %s with sensors of type %s!" % (self.__class__.__name__, self.sensors.__class__.__name__))

    @property
    def SEEGsensor_labels(self):
        return self.space_labels


if __name__ == "__main__":
    kwargs = {"data": numpy.ones((4, 2, 10, 1)), "start_time": 0.0,
              "labels_dimensions": {LABELS_ORDERING[1]: ["x", "y"]}}
    ts = TimeSeriesRegion(**kwargs)
    tsy = ts.y
    print(tsy.squeezed)<|MERGE_RESOLUTION|>--- conflicted
+++ resolved
@@ -68,16 +68,7 @@
 
     def __init__(self, data, **kwargs):
         super(TimeSeries, self).__init__(**kwargs)
-<<<<<<< HEAD
-        self.data = prepare_4D(data, self.logger)
-        self.time = kwargs.pop("time", None)
-        if self.time is not None:
-            self.start_time = float(kwargs.pop("start_time", self.time[0]))
-            self.sample_period = float(kwargs.pop("sample_period", numpy.mean(numpy.diff(self.time))))
-        self.configure()
-=======
         self.data = prepare_4d(data, self.logger)
->>>>>>> 40f5373d
 
     def duplicate(self, **kwargs):
         duplicate = deepcopy(self)
@@ -281,24 +272,13 @@
 
     def configure(self):
         super(TimeSeries, self).configure()
-<<<<<<< HEAD
-        self.configure_time()
-        return self
-=======
         self.time = numpy.arange(self.start_time, self.end_time + self.sample_period, self.sample_period)
         self.start_time = self.start_time or self.time[0]
         self.sample_period = self.sample_period or numpy.mean(numpy.diff(self.time))
->>>>>>> 40f5373d
 
 
 class TimeSeriesBrain(TimeSeries):
 
-<<<<<<< HEAD
-    def __init__(self, data, **kwargs):
-        super(TimeSeriesBrain, self).__init__(data, **kwargs)
-
-=======
->>>>>>> 40f5373d
     def get_source(self):
         if self.labels_ordering[1] not in self.labels_dimensions.keys():
             self.logger.error("No state variables are defined for this instance!")
@@ -315,17 +295,7 @@
     labels_ordering = List(of=str, default=(TimeSeriesDimensions.TIME.value, TimeSeriesDimensions.VARIABLES.value,
                                             TimeSeriesDimensions.REGIONS.value, TimeSeriesDimensions.SAMPLES.value))
 
-<<<<<<< HEAD
-    def __init__(self, data, **kwargs):
-        super(TimeSeriesRegion, self).__init__(data, **kwargs)
-        if self.labels_ordering is None:
-            self.labels_ordering = LABELS_ORDERING
-            self.labels_ordering[1] = "Region"
-        if len(self.title) == 0:
-            self.title = "Region Time Series"
-=======
     title = Attr(str, default="Region Time Series")
->>>>>>> 40f5373d
 
     @property
     def region_labels(self):
@@ -333,20 +303,10 @@
 
 
 class TimeSeriesSurface(TimeSeriesBrain, TimeSeriesSurfaceTVB):
-<<<<<<< HEAD
-    def __init__(self, data, **kwargs):
-        super(TimeSeriesSurface, self).__init__(data, **kwargs)
-        if self.labels_ordering is None:
-            self.labels_ordering = LABELS_ORDERING
-            self.labels_ordering[1] = "Vertex"
-        if len(self.title) == 0:
-            self.title = "Surface Time Series"
-=======
     labels_ordering = List(of=str, default=(TimeSeriesDimensions.TIME.value, TimeSeriesDimensions.VARIABLES.value,
                                             TimeSeriesDimensions.VERTEXES.value, TimeSeriesDimensions.SAMPLES.value))
 
     title = Attr(str, default="Surface Time Series")
->>>>>>> 40f5373d
 
     @property
     def surface_labels(self):
@@ -354,19 +314,10 @@
 
 
 class TimeSeriesVolume(TimeSeries, TimeSeriesVolumeTVB):
-<<<<<<< HEAD
-    def __init__(self, data, **kwargs):
-        super(TimeSeriesVolume, self).__init__(data, **kwargs)
-        if self.labels_ordering is None:
-            self.labels_ordering = ["Time", "X", "Y", "Z"]
-        if len(self.title) == 0:
-            self.title = "Volume Time Series"
-=======
     labels_ordering = List(of=str, default=(TimeSeriesDimensions.TIME.value, TimeSeriesDimensions.X.value,
                                             TimeSeriesDimensions.Y.value, TimeSeriesDimensions.Z.value))
 
     title = Attr(str, default="Volume Time Series")
->>>>>>> 40f5373d
 
     @property
     def volume_labels(self):
@@ -377,19 +328,7 @@
     labels_ordering = List(of=str, default=(TimeSeriesDimensions.TIME.value, TimeSeriesDimensions.VARIABLES.value,
                                             TimeSeriesDimensions.SENSORS.value, TimeSeriesDimensions.SAMPLES.value))
 
-<<<<<<< HEAD
-    def __init__(self, data, **kwargs):
-        super(TimeSeriesSensors, self).__init__(data,  **kwargs)
-        self.sensors = kwargs.get("sensors", None)
-        if isinstance(self.sensors, Sensors.__class__):
-            if self.labels_ordering is None:
-                self.labels_ordering = LABELS_ORDERING
-                self.labels_ordering[1] = "%s sensor" % self.sensors.sensors_type
-        if len(self.title) == 0:
-            self.title = "Sensor Time Series"
-=======
     title = Attr(str, default="Sensor Time Series")
->>>>>>> 40f5373d
 
     @property
     def sensor_labels(self):
@@ -406,13 +345,8 @@
 class TimeSeriesEEG(TimeSeriesSensors, TimeSeriesEEGTVB):
     title = Attr(str, default="EEG Time Series")
 
-<<<<<<< HEAD
-    def __init__(self, data, **kwargs):
-        super(TimeSeriesEEG, self).__init__(data,  **kwargs)
-=======
     def configure(self):
         super(TimeSeriesSensors, self).configure()
->>>>>>> 40f5373d
         if isinstance(self.sensors, Sensors) and not isinstance(self.sensors, SensorsEEG):
             warning("Creating %s with sensors of type %s!" % (self.__class__.__name__, self.sensors.__class__.__name__))
 
@@ -422,15 +356,10 @@
 
 
 class TimeSeriesMEG(TimeSeriesSensors, TimeSeriesMEGTVB):
-<<<<<<< HEAD
-    def __init__(self, data, **kwargs):
-        super(TimeSeriesMEG, self).__init__(data,  **kwargs)
-=======
     title = Attr(str, default="MEG Time Series")
 
     def configure(self):
         super(TimeSeriesSensors, self).configure()
->>>>>>> 40f5373d
         if isinstance(self.sensors, Sensors) and not isinstance(self.sensors, SensorsMEG):
             warning("Creating %s with sensors of type %s!" % (self.__class__.__name__, self.sensors.__class__.__name__))
 
@@ -440,15 +369,10 @@
 
 
 class TimeSeriesSEEG(TimeSeriesSensors, TimeSeriesSEEGTVB):
-<<<<<<< HEAD
-    def __init__(self, data, **kwargs):
-        super(TimeSeriesSEEG, self).__init__(data,  **kwargs)
-=======
     title = Attr(str, default="SEEG Time Series")
 
     def configure(self):
         super(TimeSeriesSensors, self).configure()
->>>>>>> 40f5373d
         if isinstance(self.sensors, Sensors) and not isinstance(self.sensors, SensorsInternal):
             warning("Creating %s with sensors of type %s!" % (self.__class__.__name__, self.sensors.__class__.__name__))
 
