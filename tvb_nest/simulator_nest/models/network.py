--- conflicted
+++ resolved
@@ -1,12 +1,13 @@
 # -*- coding: utf-8 -*-
-
+from collections import OrderedDict
 import pandas as pd
 import xarray as xr
 import numpy as np
 from tvb_nest.config import CONFIGURED
 from tvb_nest.simulator_nest.nest_factory import load_spiking_simulator
 from tvb_nest.simulator_nest.models.region_node import NESTRegionNode
-from tvb_nest.simulator_nest.models.devices import NESTDeviceSet, NESTOutputSpikeDeviceDict
+from tvb_nest.simulator_nest.models.devices \
+    import NESTDeviceSet, NESTOutputSpikeDeviceDict
 from tvb_scripts.utils.log_error_utils import initialize_logger
 from tvb_scripts.utils.data_structures_utils import ensure_list
 
@@ -30,7 +31,7 @@
                  config=CONFIGURED):
         self.config = config
         if nest_instance is None:
-            nest_instance = load_spiking_simulator(LOG)
+            nest_instance = load_spiking_simulator(self.config.nest, LOG)
         self.nest_instance = nest_instance
         if nodes_min_delay <= 0.0:
             self.nodes_min_delay = self.nest_instance.GetKernelStatus("resolution")
@@ -64,7 +65,7 @@
 
     @property
     def nestconfig(self):
-        return self.config
+        return self.config.nest
 
     @property
     def nodes_labels(self):
@@ -193,20 +194,12 @@
             rates = []
             population_devices = []
             for i_pop, (pop_label, pop_spike_detector) in enumerate(spike_detectors.iteritems()):
-<<<<<<< HEAD
-                rates.append(pop_spike_detector.do_for_all_devices(fun, time, spikes_kernel_width,
-                                                                   spikes_kernel=spikes_kernel,
-                                                                   return_type="xarray", **kwargs))
-                population_devices.append(pop_label)
-                equal_shape_per_population = pop_spike_detector.shape == shape
-=======
                rates.append(pop_spike_detector.do_for_all_devices(fun, time,
                                                                   spikes_kernel_width, spikes_kernel_width_in_points,
                                                                   spikes_kernel=spikes_kernel,
                                                                   return_type="xarray", **kwargs))
                population_devices.append(pop_label)
                equal_shape_per_population = pop_spike_detector.shape == shape
->>>>>>> 8b53986f
             if equal_shape_per_population:
                 rates = xr.concat(rates, dim=pd.Index(list(spike_detectors.index), name=devices_dim_name))
                 if rates.size == 0:  # In case there is nothing to measure in NEST
