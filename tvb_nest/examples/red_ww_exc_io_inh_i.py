# -*- coding: utf-8 -*-
import time
from collections import OrderedDict
import numpy as np

from tvb.basic.profile import TvbProfile
TvbProfile.set_profile(TvbProfile.LIBRARY_PROFILE)

from tvb_nest.examples.plot_results import plot_results
from tvb_nest.config import CONFIGURED
from tvb_nest.simulator_tvb.simulator import Simulator
from tvb_nest.interfaces.builders.models.red_ww_exc_io_inh_i import RedWWexcIOinhIBuilder
from tvb_nest.simulator_nest.builders.models.red_ww_exc_io_inh_i import RedWWExcIOInhIBuilder
from tvb_nest.simulator_tvb.models.reduced_wong_wang_exc_io_inh_i import ReducedWongWangExcIOInhI
from tvb_nest.plot.plotter import Plotter
from tvb.datatypes.connectivity import Connectivity
from tvb.simulator.monitors import Raw  # , Bold  # , EEG


if __name__ == "__main__":

    config = CONFIGURED
    plotter = Plotter(config)

    connectivity = Connectivity.from_file(config.DEFAULT_CONNECTIVITY_ZIP)
    connectivity.configure()
    plotter.plot_tvb_connectivity(connectivity)

    # ----------------------2. Define a TVB simulator (model, integrator, monitors...)----------------------------------

    # Create a TVB simulator and set all desired inputs
    # (connectivity, model, surface, stimuli etc)
    # We choose all defaults in this example
    simulator = Simulator()
    simulator.model = ReducedWongWangExcIOInhI()

    # Synaptic gating state variables S_e, S_i need to be in the interval [0, 1]
    simulator.connectivity = connectivity
    # TODO: Try to make this part of the __init__ of the Simulator!
    simulator.integrator.dt = \
<<<<<<< HEAD
        float(int(np.round(simulator.integrator.dt / config.NEST_MIN_DT))) * config.NEST_MIN_DT
=======
        float(int(np.round(simulator.integrator.dt / config.nest.NEST_MIN_DT))) * config.nest.NEST_MIN_DT
    simulator.integrator.noise.nsig = np.array([0.001])
>>>>>>> d8e73749
    # Some extra monitors for neuroimaging measures:
    mon_raw = Raw(period=simulator.integrator.dt)
    # mon_bold = Bold(period=2000.)
    # mon_eeg = EEG(period=simulator.integrator.dt)
    simulator.monitors = (mon_raw,)  # mon_bold, mon_eeg

    # ------3. Build the NEST network model (fine-scale regions' nodes, stimulation devices, spike_detectors etc)-------

    # Select the regions for the fine scale modeling with NEST spiking networks
    number_of_regions = simulator.connectivity.region_labels.shape[0]
    nest_nodes_ids = []  # the indices of fine scale regions modeled with NEST
    # In this example, we model parahippocampal cortices (left and right) with NEST
    for id in range(number_of_regions):
        if simulator.connectivity.region_labels[id].find("hippo") > 0:
            nest_nodes_ids.append(id)


    # Build a NEST network model with the corresponding builder
    # Using all default parameters for this example
    nest_model_builder = \
        RedWWExcIOInhIBuilder(simulator, nest_nodes_ids, config=config)
    nest_model_builder.populations_order = 100

    # or...
    #
    # # ----------------------------------------------------------------------------------------------------
    # # ----Uncomment below to modify the builder by changing the default options:--------------------------------------
    # # ----------------------------------------------------------------------------------------------------------------
    #
    # # Connection weights between the distinct populations:
    # # Inhibition to excitation feedback inhibition
    # # that could result from Feedback Inhibition Control
    # # (see Deco, Ponce-Alvarez et al, J. of Neuroscience, 2014)
    # nest_model_builder.w_ee = 1.4
    # nest_model_builder.J_i = 1.0
    #
    # # Common order of neurons' number per population:
    # nest_model_builder.populations_order = 100
    # # Populations' configurations
    # nest_model_builder.populations = [
    #     {"label": "E", "model": nest_model_builder.default_population["model"],
    #      "params": {}, "scale": 1, "nodes": None},  # None means "all"
    #     {"label": "I", "model": nest_model_builder.default_population["model"],
    #      "params": {}, "scale": 0.7, "nodes": None}  # None means "all"
    #                                  ]
    #
    # # Within region-node connections
    # nest_model_builder.populations_connections = [
    #     {"source": "E", "target": "E",  # # E -> E This is a self-connection for population "E"
    #      "model": nest_model_builder.default_populations_connection["model"],
    #      "params": nest_model_builder.default_populations_connection["params"],
    #      "weight": nest_model_builder.w_ee,
    #      "delay": nest_model_builder.default_populations_connection["delay"],
    #      "receptor_type": 0, "nodes": None},  # None means "all"
    #     {"source": "E", "target": "I",  # E -> I
    #      "model": nest_model_builder.default_populations_connection["model"],
    #      "params": nest_model_builder.default_populations_connection["params"],
    #      "weight": 1.0,
    #      "delay": nest_model_builder.default_populations_connection["delay"],
    #      "receptor_type": 0, "nodes": None},  # None means "all"
    #     {"source": "I", "target": "E",  # I -> E
    #      "model": nest_model_builder.default_populations_connection["model"],
    #      "params": nest_model_builder.default_populations_connection["params"],
    #      "weight": -nest_model_builder.J_i,
    #      "delay": nest_model_builder.default_populations_connection["delay"],
    #      "receptor_type": 0, "nodes": None},  # None means "all"
    #     {"source": "I", "target": "I",  # I -> I This is a nmbd-connection for population "I"
    #      "model": nest_model_builder.default_populations_connection["model"],
    #      "params": nest_model_builder.default_populations_connection["params"],
    #      "weight": -1.0,
    #      "delay": nest_model_builder.default_populations_connection["delay"],
    #      "receptor_type": 0, "nodes": None},  # None means "all"
    #                                             ]
    #
    # # Among/Between region-node connections
    # # Given that only the AMPA population of one region-node couples to
    # # all populations of another region-node,
    # # we need only one connection type
    # nest_model_builder.nodes_connections = [
    #     {"source": "E", "target": ["E", "I"],
    #      "model": nest_model_builder.default_nodes_connection["model"],
    #      "params": nest_model_builder.default_nodes_connection["params"],
    #      "weight": 1.0,  # weight scaling the TVB connectivity weight
    #      # additional delay to the one of TVB connectivity:
    #      "delay": nest_model_builder.default_nodes_connection["delay"],
    #      # Each region emits spikes in its own port:
    #      "receptor_type": 0, "source_nodes": None, "target_nodes": None}  # None means "all"
    #                                         ]
    #
    # # Creating  devices to be able to observe NEST activity:
    # # Labels have to be different
    # nest_model_builder.output_devices = []
    # connections = OrderedDict({})
    # #          label <- target population
    # connections["E"] = "E"
    # connections["I"] = "I"
    # nest_model_builder.output_devices.append(
    #     {"model": "spike_detector", "params": {},
    #      "connections": connections, "nodes": None})  # None means all here
    # connections = OrderedDict({})
    # connections["Excitatory"] = "E"
    # connections["Inhibitory"] = "I"
    # params = dict(nest_model_builder.config.NEST_OUTPUT_DEVICES_PARAMS_DEF["multimeter"])
    # params["interval"] = nest_model_builder.monitor_period
    # nest_model_builder.output_devices.append(
    #     {"model": "multimeter", "params": params,
    #      "connections": connections, "nodes": None})  # None means all here
    #
    # # ----------------------------------------------------------------------------------------------------------------
    # # ----------------------------------------------------------------------------------------------------------------
    # # ----------------------------------------------------------------------------------------------------------------

    nest_network = nest_model_builder.build_nest_network()

    # -----------------------------------4. Build the TVB-NEST interface model -----------------------------------------

    # Build a TVB-NEST interface with all the appropriate connections between the
    # TVB and NEST modelled regions
    # Using all default parameters for this example
    tvb_nest_builder = \
        RedWWexcIOinhIBuilder(simulator, nest_network, nest_nodes_ids, exclusive_nodes=True)

    # or...

    # # ----------------------------------------------------------------------------------------------------------------
    # # ----Uncomment below to modify the builder by changing the default options:--------------------------------------
    # # ----------------------------------------------------------------------------------------------------------------

    # # TVB -> NEST:
    # # ------------Modifications to the default options of the builder---------------

    # # For directly setting an external current parameter in NEST neurons instantaneously:
    # tvb_nest_builder.tvb_to_nest_interfaces = [{"model": "current",  "parameter": "I_e",
    # # ---------Properties potentially set as function handles with args (nest_node_id=None)---------------------------
    #                                             "interface_weights": 1.0,
    # # ----------------------------------------------------------------------------------------------------------------
    # #                                                 TVB state var -> NEST population
    #                                             "connections": {"S_e": ["E", "I"]},
    #                                             "nodes": None}]  # None means all here

    # # For injecting current to NEST neurons via dc generators acting as TVB proxy nodes with TVB delays:
    # tvb_nest_builder.tvb_to_nest_interfaces =
    #     [{"model": "dc_generator", "params": {},
    # # -------Properties potentially set as function handles with args (tvb_node_id=None, nest_node_id=None)-----------
    #       "interface_weights": 1.0,  # Applied outside NEST for each interface device
    #       "weights": 1.0,  # To multiply TVB connectivity weight
    # #             To add to TVB connectivity delay:
    #       "delays": nest_network.nodes_min_delay,
    # # ----------------------------------------------------------------------------------------------------------------
    # #             TVB state var -> NEST population
    #       "connections": {"S_e": ["E", "I"]},
    #       "source_nodes": None, "target_nodes": None}]  # None means all here

    #  # For spike transmission from TVB to NEST via poisson generators acting as TVB proxy nodes with TVB delays:
    # tvb_nest_builder.tvb_to_nest_interfaces = \
    #      [{"model": "poisson_generator", "params": {},
    # # -------Properties potentially set as function handles with args (tvb_node_id=None, nest_node_id=None)-----------
    #        "interface_weights": 100.0,  # Applied outside NEST for each interface device
    #        "weights": 1.0,  # To multiply TVB connectivity weight
    # #          To add to TVB connectivity delay:
    #        "delays": nest_network.nodes_min_delay,
    #        "receptor_types": 0,
    # # ----------------------------------------------------------------------------------------------------------------
    # #    TVB state var or param -> NEST population
    #        "connections": {"R_e": ["E", "I"]},
    #        "source_nodes": None, "target_nodes": None}]  # None means all here

    # # NEST -> TVB:
    # # Use S_e and S_i instead of r_e and r_i
    # # for transmitting to the TVB state variables directly
    # connections = OrderedDict()
    # #            TVB <- NEST
    # connections["R_e"] = ["E"]
    # connections["R_i"] = ["I"]
    # tvb_nest_builder.nest_to_tvb_interfaces = \
    #     [{"model": "spike_detector", "params": {},
    # # ------------------Properties potentially set as function handles with args (nest_node_id=None)--------------------
    #       "weights": 1.0, "delays": 0.0,
    # # ------------------------------------------------------------------------------------------------------------------
    #       "connections": connections, "nodes": None}]  # None means all here

    # ----------------------------------------------------------------------------------------------------------------
    # ----------------------------------------------------------------------------------------------------------------
    # ----------------------------------------------------------------------------------------------------------------

    tvb_nest_model = tvb_nest_builder.build_interface()

    # -----------------------------------5. Simulate and gather results------- -----------------------------------------

    # Configure the simulator with the TVB-NEST interface...
    simulator.configure(tvb_nest_interface=tvb_nest_model)
    # ...and simulate!
    t_start = time.time()
    results = simulator.run(simulation_length=100.0)
    # Integrate NEST one more NEST time step so that multimeters get the last time point
    # unless you plan to continue simulation later
    simulator.simulate_nest(simulator.tvb_nest_interface.nest_instance.GetKernelStatus("resolution"))
    # Clean-up NEST simulation
    if simulator.simulate_nest == simulator.tvb_nest_interface.nest_instance.Run:
        simulator.tvb_nest_interface.nest_instance.Cleanup()
    print("\nSimulated in %f secs!" % (time.time() - t_start))

    # -------------------------------------------6. Plot results--------------------------------------------------------

    plot_results(results, simulator, tvb_nest_model,
                 tvb_state_variable_type_label="Synaptic Gating Variable",
                 tvb_state_variables_labels=simulator.model.variables_of_interest,
                 plotter=plotter)<|MERGE_RESOLUTION|>--- conflicted
+++ resolved
@@ -38,12 +38,8 @@
     simulator.connectivity = connectivity
     # TODO: Try to make this part of the __init__ of the Simulator!
     simulator.integrator.dt = \
-<<<<<<< HEAD
-        float(int(np.round(simulator.integrator.dt / config.NEST_MIN_DT))) * config.NEST_MIN_DT
-=======
         float(int(np.round(simulator.integrator.dt / config.nest.NEST_MIN_DT))) * config.nest.NEST_MIN_DT
     simulator.integrator.noise.nsig = np.array([0.001])
->>>>>>> d8e73749
     # Some extra monitors for neuroimaging measures:
     mon_raw = Raw(period=simulator.integrator.dt)
     # mon_bold = Bold(period=2000.)
@@ -146,7 +142,7 @@
     # connections = OrderedDict({})
     # connections["Excitatory"] = "E"
     # connections["Inhibitory"] = "I"
-    # params = dict(nest_model_builder.config.NEST_OUTPUT_DEVICES_PARAMS_DEF["multimeter"])
+    # params = dict(nest_model_builder.config.nest.NEST_OUTPUT_DEVICES_PARAMS_DEF["multimeter"])
     # params["interval"] = nest_model_builder.monitor_period
     # nest_model_builder.output_devices.append(
     #     {"model": "multimeter", "params": params,
@@ -208,22 +204,22 @@
     #        "receptor_types": 0,
     # # ----------------------------------------------------------------------------------------------------------------
     # #    TVB state var or param -> NEST population
-    #        "connections": {"R_e": ["E", "I"]},
+    #        "connections": {"r_o": ["E", "I"]},
     #        "source_nodes": None, "target_nodes": None}]  # None means all here
 
-    # # NEST -> TVB:
-    # # Use S_e and S_i instead of r_e and r_i
-    # # for transmitting to the TVB state variables directly
-    # connections = OrderedDict()
-    # #            TVB <- NEST
-    # connections["R_e"] = ["E"]
-    # connections["R_i"] = ["I"]
-    # tvb_nest_builder.nest_to_tvb_interfaces = \
-    #     [{"model": "spike_detector", "params": {},
-    # # ------------------Properties potentially set as function handles with args (nest_node_id=None)--------------------
-    #       "weights": 1.0, "delays": 0.0,
-    # # ------------------------------------------------------------------------------------------------------------------
-    #       "connections": connections, "nodes": None}]  # None means all here
+    # NEST -> TVB:
+    # Use S_e and S_i instead of r_e and r_i
+    # for transmitting to the TVB state variables directly
+    connections = OrderedDict()
+    #            TVB <- NEST
+    connections["r_e"] = ["E"]
+    connections["r_i"] = ["I"]
+    tvb_nest_builder.nest_to_tvb_interfaces = \
+        [{"model": "spike_detector", "params": {},
+    # ------------------Properties potentially set as function handles with args (nest_node_id=None)--------------------
+          "weights": 1.0, "delays": 0.0,
+    # ------------------------------------------------------------------------------------------------------------------
+          "connections": connections, "nodes": None}]  # None means all here
 
     # ----------------------------------------------------------------------------------------------------------------
     # ----------------------------------------------------------------------------------------------------------------
