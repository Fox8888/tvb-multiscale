--- conflicted
+++ resolved
@@ -219,29 +219,6 @@
     # #                                 To add to TVB connectivity delay:
     # #                                   "delays": nest_network.nodes_min_delay,
     # # ----------------------------------------------------------------------------------------------------------------
-<<<<<<< HEAD
-    # #    TVB state var or param -> NEST population
-    #        "connections": {"r_o": ["E", "I"]},
-    #        "source_nodes": None, "target_nodes": None}]  # None means all here
-
-    # NEST -> TVB:
-    # Use S_e and S_i instead of r_e and r_i
-    # for transmitting to the TVB state variables directly
-    connections = OrderedDict()
-    #            TVB <- NEST
-    connections["R_e"] = ["E"]
-    connections["R_i"] = ["I"]
-    tvb_nest_builder.nest_to_tvb_interfaces = \
-        [{"model": "spike_detector", "params": {},
-    # ------------------Properties potentially set as function handles with args (nest_node_id=None)--------------------
-          "weights": 1.0, "delays": 0.0,
-    # ------------------------------------------------------------------------------------------------------------------
-          "connections": connections, "nodes": None}]  # None means all here
-
-    # ----------------------------------------------------------------------------------------------------------------
-    # ----------------------------------------------------------------------------------------------------------------
-    # ----------------------------------------------------------------------------------------------------------------
-=======
     # #                                                 TVB sv -> NEST population
     #                                    "connections": {"S_e": ["E", "I"]},
     #                                    "source_nodes": None, "target_nodes": None}]  # None means all here
@@ -298,7 +275,6 @@
     # # ----------------------------------------------------------------------------------------------------------------
     # # ----------------------------------------------------------------------------------------------------------------
     # # ----------------------------------------------------------------------------------------------------------------
->>>>>>> d8ae21e6
 
     tvb_nest_model = tvb_nest_builder.build_interface()
 
