--- conflicted
+++ resolved
@@ -1,16 +1,11 @@
 # -*- coding: utf-8 -*-
 
 import os
-<<<<<<< HEAD
 
 from tvb_multiscale.config import Config as ConfigBase
 from tvb_multiscale.config import DEFAULT_SUBJECT_PATH
 
 
-TVB_NEST_DIR = os.path.abspath(__file__).split("tvb_nest")[0]
-WORKING_DIR = os.path.join(TVB_NEST_DIR, "tvb_nest/examples/outputs")
-MODULES_DIR = os.path.join(TVB_NEST_DIR, "tvb_nest/nest/modules")
-MODULES_BLDS_DIR = os.path.join(TVB_NEST_DIR, "tvb_nest/nest/modules_builds")
 
 
 class NESTconfig(object):
@@ -21,20 +16,6 @@
     MODULES_DIR = MODULES_DIR
     MODULES_BLDS_DIR = MODULES_BLDS_DIR
 
-=======
-import inspect
-import tvb_data
-from tvb_scripts.config import Config as ConfigBase
-from tvb.datatypes import cortex, connectivity
-from tvb.basic.profile import TvbProfile
-from tvb_scripts.utils.log_error_utils import initialize_logger
-
-TvbProfile.set_profile(TvbProfile.LIBRARY_PROFILE)
-initialize_logger('matplotlib')
-
-
-class Config(ConfigBase):
->>>>>>> 356f8814
     # NEST properties:
     NEST_MIN_DT = 0.001
 
@@ -54,7 +35,6 @@
                                       "spike_detector": {"withgid": True, "withtime": True, 'precise_times': True},
                                       "spike_multimeter": {"withtime": True, "withgid": True, 'record_from': ["spike"]}}
 
-<<<<<<< HEAD
     NEST_INPUT_DEVICES_PARAMS_DEF = {"poisson_generator": {"allow_offgrid_times": False},
                                      "mip_generator": {"p_copy": 0.5, "mother_seed": 0},
                                      "inhomogeneous_poisson_generator": {"allow_offgrid_times": False}}
@@ -73,29 +53,6 @@
 
 
 class Config(ConfigBase):
-=======
-    # WORKING DIRECTORY
-    TVB_NEST_DIR = os.path.abspath(__file__).split("tvb_nest")[0]
-    MODULES_DIR = os.path.join(TVB_NEST_DIR, "tvb_nest/nest/modules")
-    MODULES_BLDS_DIR = os.path.join(TVB_NEST_DIR, "tvb_nest/nest/modules_builds")
-    WORKING_DIR = os.path.join(TVB_NEST_DIR, "tvb_nest/examples/outputs")
-    # DATA:
-    TVB_DATA_PATH = os.path.dirname(inspect.getabsfile(tvb_data))
-    DEFAULT_SUBJECT_PATH = os.path.join(TVB_DATA_PATH, "berlinSubjects", "QL_20120814")
-    DEFAULT_CONNECTIVITY_ZIP = os.path.join(DEFAULT_SUBJECT_PATH, "QL_20120814_Connectivity.zip")
-    DEFAULT_CORT_SURFACE_ZIP = "QL_20120814_Surface_Cortex.zip"
-    DEFAULT_CORT_REGION_MAPPING_TXT = "QL_20120814_RegionMapping.txt"
-    DEFAULT_EEG_LOCATIONS_TXT = "QL_20120814_EEGLocations.txt"
-    # Only for surface simulations for this subject:
-    # DEFAULT_EEG_PROJECTION_MAT = "QL_20120814_ProjectionMatrix.mat"
-    DEFAULT_EEG_PROJECTION_MAT = ""
-    DEFAULT_SUBJECT = {"connectivity": connectivity.Connectivity.from_file(DEFAULT_CONNECTIVITY_ZIP),
-                       "cortex": cortex.Cortex.from_file(os.path.join(DEFAULT_SUBJECT_PATH,
-                                                                      DEFAULT_CORT_SURFACE_ZIP),
-                                                         region_mapping_file=os.path.join(DEFAULT_SUBJECT_PATH,
-                                                                                          DEFAULT_CORT_REGION_MAPPING_TXT))
-                       }
->>>>>>> 356f8814
 
     def __init__(self, head_folder=WORKING_DIR, raw_data_folder=DEFAULT_SUBJECT_PATH,
                  output_base=WORKING_DIR, separate_by_run=False):
