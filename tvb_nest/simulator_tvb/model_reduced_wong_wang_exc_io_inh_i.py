# -*- coding: utf-8 -*-
#
#
#  TheVirtualBrain-Scientific Package. This package holds all simulators, and
# analysers necessary to run brain-simulations. You can use it stand alone or
# in conjunction with TheVirtualBrain-Framework Package. See content of the
# documentation-folder for more details. See also http://www.thevirtualbrain.org
#
# (c) 2012-2017, Baycrest Centre for Geriatric Care ("Baycrest") and others
#
# This program is free software: you can redistribute it and/or modify it under the
# terms of the GNU General Public License as published by the Free Software Foundation,
# either version 3 of the License, or (at your option) any later version.
# This program is distributed in the hope that it will be useful, but WITHOUT ANY
# WARRANTY; without even the implied warranty of MERCHANTABILITY or FITNESS FOR A
# PARTICULAR PURPOSE.  See the GNU General Public License for more details.
# You should have received a copy of the GNU General Public License along with this
# program.  If not, see <http://www.gnu.org/licenses/>.
#
#
#   CITATION:
# When using The Virtual Brain for scientific publications, please cite it as follows:
#
#   Paula Sanz Leon, Stuart A. Knock, M. Marmaduke Woodman, Lia Domide,
#   Jochen Mersmann, Anthony R. McIntosh, Viktor Jirsa (2013)
#       The Virtual Brain: a simulator of primate brain network dynamics.
#   Frontiers in Neuroinformatics (7:10. doi: 10.3389/fninf.2013.00010)

"""
Models based on Wong-Wang's work.

"""

from numba import guvectorize, float64
from tvb.simulator.models.base import numpy, ModelNumbaDfun
from tvb.basic.neotraits.api import NArray, Final, List, Range


@guvectorize([(float64[:],)*23], '(n),(m)' + ',()'*20 + '->(n)', nopython=True)
def _numba_dfun(S, c, ae, be, de, ge, te, wp, we, jn, re, ai, bi, di, gi, ti, wi, ji, ri, g, l, io, dx):
    "Gufunc for reduced Wong-Wang model equations."

    cc = g[0]*jn[0]*c[0]

    jnSe = jn[0] * S[0]

    if re[0] < 0.0:
        x = wp[0]*jnSe - ji[0]*S[1] + we[0]*io[0] + cc
        x = ae[0]*x - be[0]
        h = x / (1 - numpy.exp(-de[0]*x))
    else:
        h = re[0]
    dx[0] = - (S[0] / te[0]) + (1.0 - S[0]) * h * ge[0]

    if ri[0] < 0.0:
        x = jnSe - S[1] + wi[0]*io[0] + l[0]*cc
        x = ai[0]*x - bi[0]
        h = x / (1 - numpy.exp(-di[0]*x))
    else:
        h = ri[0]
    dx[1] = - (S[1] / ti[0]) + h * gi[0]


class ReducedWongWangExcIOInhI(ModelNumbaDfun):
    r"""
    .. [WW_2006] Kong-Fatt Wong and Xiao-Jing Wang,  *A Recurrent Network
                Mechanism of Time Integration in Perceptual Decisions*.
                Journal of Neuroscience 26(4), 1314-1328, 2006.

    .. [DPA_2014] Deco Gustavo, Ponce Alvarez Adrian, Patric Hagmann,
                  Gian Luca Romani, Dante Mantini, and Maurizio Corbetta. *How Local
                  Excitation–Inhibition Ratio Impacts the Whole Brain Dynamics*.
                  The Journal of Neuroscience 34(23), 7886 –7898, 2014.



    .. automethod:: ReducedWongWang.__init__

    Equations taken from [DPA_2013]_ , page 11242

    .. math::
                 x_{ek}       &=   w_p\,J_N \, S_{ek} - J_iS_{ik} + W_eI_o + GJ_N \mathbf\Gamma(S_{ek}, S_{ej}, u_{kj}),\\
                 H(x_{ek})    &=  \dfrac{a_ex_{ek}- b_e}{1 - \exp(-d_e(a_ex_{ek} -b_e))},\\
                 \dot{S}_{ek} &= -\dfrac{S_{ek}}{\tau_e} + (1 - S_{ek}) \, \gammaH(x_{ek}) \,

                 x_{ik}       &=   J_N \, S_{ek} - S_{ik} + W_iI_o + \lambdaGJ_N \mathbf\Gamma(S_{ik}, S_{ej}, u_{kj}),\\
                 H(x_{ik})    &=  \dfrac{a_ix_{ik} - b_i}{1 - \exp(-d_i(a_ix_{ik} -b_i))},\\
                 \dot{S}_{ik} &= -\dfrac{S_{ik}}{\tau_i} + \gamma_iH(x_{ik}) \,

    """
    _ui_name = "Reduced Wong-Wang"
    ui_configurable_parameters = ['a_e', 'b_e', 'd_e', 'gamma_e', 'tau_e', 'W_e', 'w_p', 'J_N',
                                  'a_i', 'b_i', 'd_i', 'gamma_i', 'tau_i', 'W_i', 'J_i',
                                  'I_o', 'G', 'lamda']

    # Define traited attributes for this model, these represent possible kwargs.

    r_e = NArray(
        label=":math:`r_e`",
        default=numpy.array([-1., ]),
        domain=Range(lo=-1., hi=10000., step=1.),
        doc="[Hz]. Excitatory population firing rate.")

    a_e = NArray(
        label=":math:`a_e`",
        default=numpy.array([310., ]),
        domain=Range(lo=0., hi=500., step=1.),
        doc="[n/C]. Excitatory population input gain parameter, chosen to fit numerical solutions.")

    b_e = NArray(
        label=":math:`b_e`",
        default=numpy.array([125., ]),
        domain=Range(lo=0., hi=200., step=1.),
        doc="[Hz]. Excitatory population input shift parameter chosen to fit numerical solutions.")

    d_e = NArray(
        label=":math:`d_e`",
        default=numpy.array([0.160, ]),
        domain=Range(lo=0.0, hi=0.2, step=0.001),
        doc="""[s]. Excitatory population input scaling parameter chosen to fit numerical solutions.""")

    gamma_e = NArray(
        label=r":math:`\gamma_e`",
        default=numpy.array([0.641/1000, ]),
        domain=Range(lo=0.0, hi=1.0/1000, step=0.01/1000),
        doc="""Excitatory population kinetic parameter""")

    tau_e = NArray(
        label=r":math:`\tau_e`",
        default=numpy.array([100., ]),
        domain=Range(lo=50., hi=150., step=1.),
        doc="""[ms]. Excitatory population NMDA decay time constant.""")

    w_p = NArray(
        label=r":math:`w_p`",
        default=numpy.array([1.4, ]),
        domain=Range(lo=0.0, hi=2.0, step=0.01),
        doc="""Excitatory population recurrence weight""")

    J_N = NArray(
        label=r":math:`J_{N}`",
        default=numpy.array([0.15, ]),
        domain=Range(lo=0.001, hi=0.5, step=0.001),
        doc="""[nA] NMDA current""")

    W_e = NArray(
        label=r":math:`W_e`",
        default=numpy.array([1.0, ]),
        domain=Range(lo=0.0, hi=2.0, step=0.01),
        doc="""Excitatory population external input scaling weight""")

    r_i = NArray(
        label=":math:`r_i`",
        default=numpy.array([-1., ]),
        domain=Range(lo=-1., hi=10000., step=1.),
        doc="[Hz]. Inhibitory population firing rate.")

    a_i = NArray(
        label=":math:`a_i`",
        default=numpy.array([615., ]),
        domain=Range(lo=0., hi=1000., step=1.),
        doc="[n/C]. Inhibitory population input gain parameter, chosen to fit numerical solutions.")

    b_i = NArray(
        label=":math:`b_i`",
        default=numpy.array([177.0, ]),
        domain=Range(lo=0.0, hi=200.0, step=1.0),
        doc="[Hz]. Inhibitory population input shift parameter chosen to fit numerical solutions.")

    d_i = NArray(
        label=":math:`d_i`",
        default=numpy.array([0.087, ]),
        domain=Range(lo=0.0, hi=0.2, step=0.001),
        doc="""[s]. Inhibitory population input scaling parameter chosen to fit numerical solutions.""")

    gamma_i = NArray(
        label=r":math:`\gamma_i`",
        default=numpy.array([1.0/1000, ]),
        domain=Range(lo=0.0, hi=2.0/1000, step=0.01/1000),
        doc="""Inhibitory population kinetic parameter""")

    tau_i = NArray(
        label=r":math:`\tau_i`",
        default=numpy.array([10., ]),
        domain=Range(lo=50., hi=150., step=1.0),
        doc="""[ms]. Inhibitory population NMDA decay time constant.""")

    J_i = NArray(
        label=r":math:`J_{i}`",
        default=numpy.array([1.0, ]),
        domain=Range(lo=0.001, hi=2.0, step=0.001),
        doc="""[nA] Local inhibitory current""")

    W_i = NArray(
        label=r":math:`W_i`",
        default=numpy.array([0.7, ]),
        domain=Range(lo=0.0, hi=1.0, step=0.01),
        doc="""Inhibitory population external input scaling weight""")

    I_o = NArray(
        label=":math:`I_{o}`",
        default=numpy.array([0.382, ]),
        domain=Range(lo=0.0, hi=1.0, step=0.001),
        doc="""[nA]. Effective external input""")

    G = NArray(
        label=":math:`G`",
        default=numpy.array([2.0, ]),
        domain=Range(lo=0.0, hi=10.0, step=0.01),
        doc="""Global coupling scaling""")

    lamda = NArray(
        label=":math:`\lambda`",
        default=numpy.array([0.0, ]),
        domain=Range(lo=0.0, hi=1.0, step=0.01),
        doc="""Inhibitory global coupling scaling""")

    state_variable_range = Final(
        {
            "S_e": numpy.array([0.0, 1.0]),
            "S_i": numpy.array([0.0, 1.0])
        },
        label="State variable ranges [lo, hi]",
        doc="Population firing rate")

    # Used for phase-plane axis ranges and to bound random initial() conditions.
    state_variable_boundaries = basic.Dict(
        label="State Variable boundaries [lo, hi]",
        default={"S_e": numpy.array([0.0, 1.0]), "S_i": numpy.array([0.0, 1.0])},
        doc="""The values for each state-variable should be set to encompass
            the boundaries of the dynamic range of that state-variable. Set None for one-sided boundaries""")

<<<<<<< HEAD
    variables_of_interest = List(
        of=str,
        label="Variables watched by Monitors",
        choices=('S_e', 'S_i'),
        default=('S_e', 'S_i'),
        doc="""default state variables to be monitored""")
=======
    # Used for phase-plane axis ranges and to bound random initial() conditions.
    state_variable_boundaries = basic.Dict(
        label="State Variable boundaries [lo, hi]",
        default={"S_e": numpy.array([0.0, 1.0]), "S_i": numpy.array([0.0, 1.0])},
        doc="""The values for each state-variable should be set to encompass
            the boundaries of the dynamic range of that state-variable. Set None for one-sided boundaries""",
        order=23)

    variables_of_interest = basic.Enumerate(
        label="Variables watched by Monitors",
        options=['S_e', 'S_i'],
        default=['S_e', 'S_i'],
        select_multiple=True,
        doc="""default state variables to be monitored""",
        order=24)
>>>>>>> c652c29b

    state_variables = ['S_e', 'S_i']
    _nvar = 2
    cvar = numpy.array([0], dtype=numpy.int32)

    def configure(self):
        """  """
        super(ReducedWongWangExcIOInhI, self).configure()
        self.update_derived_parameters()

    def _numpy_dfun(self, state_variables, coupling, local_coupling=0.0):
        r"""
        Equations taken from [DPA_2013]_ , page 11242

        .. math::
                 x_{ek}       &=   w_p\,J_N \, S_{ek} - J_iS_{ik} + W_eI_o + GJ_N \mathbf\Gamma(S_{ek}, S_{ej}, u_{kj}),\\
                 H(x_{ek})    &=  \dfrac{a_ex_{ek}- b_e}{1 - \exp(-d_e(a_ex_{ek} -b_e))},\\
                 \dot{S}_{ek} &= -\dfrac{S_{ek}}{\tau_e} + (1 - S_{ek}) \, \gammaH(x_{ek}) \,

                 x_{ik}       &=   J_N \, S_{ek} - S_{ik} + W_iI_o + \lambdaGJ_N \mathbf\Gamma(S_{ik}, S_{ej}, u_{kj}),\\
                 H(x_{ik})    &=  \dfrac{a_ix_{ik} - b_i}{1 - \exp(-d_i(a_ix_{ik} -b_i))},\\
                 \dot{S}_{ik} &= -\dfrac{S_{ik}}{\tau_i} + \gamma_iH(x_{ik}) \,

        """
        S = state_variables[:, :]

        c_0 = coupling[0, :]

        # if applicable
        lc_0 = local_coupling * S[0]

        coupling = self.G * self.J_N * (c_0 + lc_0)

        J_N_S_e = self.J_N * S[0]

        # TODO: Confirm that this combutation is correct for this model depending on the r_e and r_i values!
        x_e = self.w_p * J_N_S_e - self.J_i * S[1] + self.W_e * self.I_o + coupling

        x_e = self.a_e * x_e - self.b_e
        H_e = numpy.where(self.r_e >= 0, self.r_e, x_e / (1 - numpy.exp(-self.d_e * x_e)))

        dS_e = - (S[0] / self.tau_e) + (1 - S[0]) * H_e * self.gamma_e

        x_i = J_N_S_e - S[1] + self.W_i * self.I_o + self.lamda * coupling

        x_i = self.a_i * x_i - self.b_i
        H_i = numpy.where(self.r_i >= 0, self.r_i, x_i / (1 - numpy.exp(-self.d_i * x_i)))

        dS_i = - (S[1] / self.tau_i) + H_i * self.gamma_i

        derivative = numpy.array([dS_e, dS_i])

        return derivative

    def dfun(self, x, c, local_coupling=0.0, **kwargs):
        x_ = x.reshape(x.shape[:-1]).T
        c_ = c.reshape(c.shape[:-1]).T + local_coupling * x[0]
        deriv = _numba_dfun(x_, c_,
                            self.a_e, self.b_e, self.d_e, self.gamma_e, self.tau_e,
                            self.w_p, self.W_e, self.J_N, self.r_e,
                            self.a_i, self.b_i, self.d_i, self.gamma_i, self.tau_i,
                            self.W_i, self.J_i, self.r_i,
                            self.G, self.lamda, self.I_o)
        return deriv.T[..., numpy.newaxis]
<|MERGE_RESOLUTION|>--- conflicted
+++ resolved
@@ -224,36 +224,18 @@
         doc="Population firing rate")
 
     # Used for phase-plane axis ranges and to bound random initial() conditions.
-    state_variable_boundaries = basic.Dict(
+    state_variable_boundaries = Final(
+        {"S_e": numpy.array([0.0, 1.0]), "S_i": numpy.array([0.0, 1.0])},
         label="State Variable boundaries [lo, hi]",
-        default={"S_e": numpy.array([0.0, 1.0]), "S_i": numpy.array([0.0, 1.0])},
         doc="""The values for each state-variable should be set to encompass
             the boundaries of the dynamic range of that state-variable. Set None for one-sided boundaries""")
 
-<<<<<<< HEAD
     variables_of_interest = List(
         of=str,
         label="Variables watched by Monitors",
         choices=('S_e', 'S_i'),
         default=('S_e', 'S_i'),
         doc="""default state variables to be monitored""")
-=======
-    # Used for phase-plane axis ranges and to bound random initial() conditions.
-    state_variable_boundaries = basic.Dict(
-        label="State Variable boundaries [lo, hi]",
-        default={"S_e": numpy.array([0.0, 1.0]), "S_i": numpy.array([0.0, 1.0])},
-        doc="""The values for each state-variable should be set to encompass
-            the boundaries of the dynamic range of that state-variable. Set None for one-sided boundaries""",
-        order=23)
-
-    variables_of_interest = basic.Enumerate(
-        label="Variables watched by Monitors",
-        options=['S_e', 'S_i'],
-        default=['S_e', 'S_i'],
-        select_multiple=True,
-        doc="""default state variables to be monitored""",
-        order=24)
->>>>>>> c652c29b
 
     state_variables = ['S_e', 'S_i']
     _nvar = 2
