# -*- coding: utf-8 -*-
#
#
#  TheVirtualBrain-Scientific Package. This package holds all simulators, and
# analysers necessary to run brain-simulations. You can use it stand alone or
# in conjunction with TheVirtualBrain-Framework Package. See content of the
# documentation-folder for more details. See also http://www.thevirtualbrain.org
#
# (c) 2012-2017, Baycrest Centre for Geriatric Care ("Baycrest") and others
#
# This program is free software: you can redistribute it and/or modify it under the
# terms of the GNU General Public License as published by the Free Software Foundation,
# either version 3 of the License, or (at your option) any later version.
# This program is distributed in the hope that it will be useful, but WITHOUT ANY
# WARRANTY; without even the implied warranty of MERCHANTABILITY or FITNESS FOR A
# PARTICULAR PURPOSE.  See the GNU General Public License for more details.
# You should have received a copy of the GNU General Public License along with this
# program.  If not, see <http://www.gnu.org/licenses/>.
#
#
#   CITATION:
# When using The Virtual Brain for scientific publications, please cite it as follows:
#
#   Paula Sanz Leon, Stuart A. Knock, M. Marmaduke Woodman, Lia Domide,
#   Jochen Mersmann, Anthony R. McIntosh, Viktor Jirsa (2013)
#       The Virtual Brain: a simulator of primate brain network dynamics.
#   Frontiers in Neuroinformatics (7:10. doi: 10.3389/fninf.2013.00010)
#
#

"""
This is the main module of the simulator. It defines the Simulator class which
brings together all the structural and dynamic components necessary to define a
simulation and the method for running the simulation.

.. moduleauthor:: Stuart A. Knock <Stuart@tvb_nest.invalid>
.. moduleauthor:: Marmaduke Woodman <marmaduke.woodman@univ-amu.fr>
.. moduleauthor:: Paula Sanz Leon <Paula@tvb_nest.invalid>

"""
import sys
import time
import math
import numpy
from tvb.basic.neotraits.api import Attr, List
from tvb.datatypes import connectivity
from tvb.simulator import models
from tvb.simulator import monitors
from tvb.simulator import integrators
from tvb.simulator.common import numpy_add_at
from tvb.simulator.history import SparseHistory
from tvb.simulator.simulator import Simulator as SimulatorTVB
from tvb_nest.config import CONFIGURED
from tvb_nest.simulator_tvb.models.reduced_wong_wang_exc_io_inh_i import ReducedWongWangExcIOInhI
from tvb_nest.interfaces.tvb_to_nest_parameter_interface import TVBNESTParameterInterface
from tvb_scripts.utils.log_error_utils import initialize_logger, raise_value_error


LOG = initialize_logger(__name__)


class Simulator(SimulatorTVB):

    tvb_nest_interface = None
    simulate_nest = None

    model = Attr(
        field_type=models.Model,
        label="Local dynamic model",
        default=ReducedWongWangExcIOInhI(),
        required=True,
        doc="""A tvb.simulator.Model object which describes the local dynamic
            equations, their parameters, and, to some extent, where connectivity
            (local and long-range) enters and which state-variables the Monitors
            monitor. By default the 'ReducedWongWang' model is used. Read the 
            Scientific documentation to learn more about this model.""")

    monitors = List(
        of=monitors.Monitor,
        label="Monitor(s)",
        default=(monitors.Raw(),),
        doc="""A tvb.simulator.Monitor or a list of tvb.simulator.Monitor
            objects that 'know' how to record relevant data from the simulation. Two
            main types exist: 1) simple, spatial and temporal, reductions (subsets
            or averages); 2) physiological measurements, such as EEG, MEG and fMRI.
            By default the Model's specified variables_of_interest are returned,
            temporally downsampled from the raw integration rate to a sample rate of
            1024Hz.""")

    integrator = Attr(
        field_type=integrators.Integrator,
        label="Integration scheme",
        default=integrators.HeunStochastic(
            dt=float(int(numpy.round(0.1 / CONFIGURED.NEST_MIN_DT))) * CONFIGURED.NEST_MIN_DT),
        required=True,
        doc="""A tvb.simulator.Integrator object which is
                an integration scheme with supporting attributes such as 
                integration step size and noise specification for stochastic 
                methods. It is used to compute the time courses of the model state 
                variables.""")

    connectivity = Attr(
        field_type=connectivity.Connectivity,
        label="Long-range connectivity",
        default=CONFIGURED.DEFAULT_SUBJECT["connectivity"],
        required=True,
        doc="""A tvb.datatypes.Connectivity object which contains the
        structural long-range connectivity data (i.e., white-matter tracts). In
        combination with the ``Long-range coupling function`` it defines the inter-regional
        connections. These couplings undergo a time delay via signal propagation
        with a propagation speed of ``Conduction Speed``""")

<<<<<<< HEAD
    def preconfigure(self):
        """Configure just the basic fields, so that memory can be estimated."""
        self.connectivity.configure()
        if self.surface:
            self.surface.configure()
        if self.stimulus:
            self.stimulus.configure()
        self.coupling.configure()
        self.model.configure()
        self.integrator.configure()
        self.integrator.dt = float(int(numpy.round(0.1 / CONFIGURED.NEST_MIN_DT))) * CONFIGURED.NEST_MIN_DT
        if self.model.state_variable_boundaries is not None:
            indices = []
            boundaries = []
            for sv, sv_bounds in self.model.state_variable_boundaries.items():
                indices.append(self.model.state_variables.index(sv))
                boundaries.append(sv_bounds)
            sort_inds = numpy.argsort(indices)
            self.integrator.bounded_state_variable_indices = numpy.array(indices)[sort_inds]
            self.integrator.state_variable_boundaries = numpy.array(boundaries)[sort_inds]
        else:
            self.integrator.bounded_state_variable_indices = None
            self.integrator.state_variable_boundaries = None
        # monitors needs to be a list or tuple, even if there is only one...
        if not isinstance(self.monitors, (list, tuple)):
            self.monitors = [self.monitors]
        # Configure monitors
        for monitor in self.monitors:
            monitor.configure()
        # "Nodes" refers to either regions or vertices + non-cortical regions.
        if self.surface is None:
            self.number_of_nodes = self.connectivity.number_of_regions
            LOG.info('Region simulation with %d ROI nodes', self.number_of_nodes)
        else:
            rm = self.surface.region_mapping
            unmapped = self.connectivity.unmapped_indices(rm)
            self._regmap = numpy.r_[rm, unmapped]
            self.number_of_nodes = self._regmap.shape[0]
            LOG.info('Surface simulation with %d vertices + %d non-cortical, %d total nodes',
                     rm.size, unmapped.size, self.number_of_nodes)
        self._guesstimate_memory_requirement()
=======
    @property
    def config(self):
        try:
            return self.tvb_nest_interface.config
        except:
            return CONFIGURED
>>>>>>> d8e73749

    def _configure_integrator_noise(self):
        """
        This enables having noise to be state variable specific and/or to enter
        only via specific brain structures, for example it we only want to
        consider noise as an external input entering the brain via appropriate
        thalamic nuclei.

        Support 3 possible shapes:
            1) number_of_nodes;

            2) number_of_state_variables; and

            3) (number_of_state_variables, number_of_nodes).

        """

        if self.integrator.noise.ntau > 0.0:
            LOG.warning("Colored noise is currently not supported for tvb-nest simulations!\n" +
                        "Setting integrator.noise.ntau = 0.0 and configuring white noise!")
            self.integrator.noise.ntau = 0.0

        super(Simulator, self)._configure_integrator_noise()

    def bound_and_clamp(self, state):
        # If there is a state boundary...
        if self.integrator.state_variable_boundaries is not None:
            # ...use the integrator's bound_state
            self.integrator.bound_state(state)
        # If there is a state clamping...
        if self.integrator.clamped_state_variable_values is not None:
            # ...use the integrator's clamp_state
            self.integrator.clamp_state(state)

    def _update_and_bound_history(self, history):
        self.bound_and_clamp(history)
        # If there are non-state variables, they need to be updated for history:
        try:
            # Assuming that node_coupling can have a maximum number of dimensions equal to the state variables,
            # in the extreme case where all state variables are cvars as well, we set:
            node_coupling = numpy.zeros((history.shape[0], 1, history.shape[2], 1))
            for i_time in range(history.shape[1]):
                self.model.update_non_state_variables(history[:, i_time], node_coupling[:, 0], 0.0)
            self.bound_and_clamp(history)
        except:
            pass

    def _configure_history(self, initial_conditions):
        """
        Set initial conditions for the simulation using either the provided
        initial_conditions or, if none are provided, the model's initial()
        method. This method is called durin the Simulator's __init__().

        Any initial_conditions that are provided as an argument are expected
        to have dimensions 1, 2, and 3 with shapse corresponding to the number
        of state_variables, nodes and modes, respectively. If the provided
        inital_conditions are shorter in time (dim=0) than the required history
        the model's initial() method is called to make up the difference.

        """
        rng = numpy.random
        if hasattr(self.integrator, 'noise'):
            rng = self.integrator.noise.random_stream
        # Default initial conditions
        if initial_conditions is None:
            n_time, n_svar, n_node, n_mode = self.good_history_shape
            LOG.info('Preparing initial history of shape %r using model.initial()', self.good_history_shape)
            if self.surface is not None:
                n_node = self.number_of_nodes
            history = self.model.initial(self.integrator.dt, (n_time, n_svar, n_node, n_mode), rng)
        # ICs provided
        else:
            # history should be [timepoints, state_variables, nodes, modes]
            LOG.info('Using provided initial history of shape %r', initial_conditions.shape)
            n_time, n_svar, n_node, n_mode = ic_shape = initial_conditions.shape
            nr = self.connectivity.number_of_regions
            if self.surface is not None and n_node == nr:
                initial_conditions = initial_conditions[:, :, self._regmap]
                return self._configure_history(initial_conditions)
            elif ic_shape[1:] != self.good_history_shape[1:]:
                raise_value_error("Incorrect history sample shape %s, expected %s"
                                  % ic_shape[1:], self.good_history_shape[1:])
            else:
                if ic_shape[0] >= self.horizon:
                    LOG.debug("Using last %d time-steps for history.", self.horizon)
                    history = initial_conditions[-self.horizon:, :, :, :].copy()
                else:
                    LOG.debug('Padding initial conditions with model.initial')
                    history = self.model.initial(self.integrator.dt, self.good_history_shape, rng)
                    shift = self.current_step % self.horizon
                    history = numpy.roll(history, -shift, axis=0)
                    history[:ic_shape[0], :, :, :] = initial_conditions
                    history = numpy.roll(history, shift, axis=0)
                self.current_step += ic_shape[0] - 1
        # Make sure that history values are bounded,
        # and any possible non-state variables are initialized
        # based on state variable ones (but with no coupling yet...)
        self._update_and_bound_history(numpy.swapaxes(history, 0, 1))
        LOG.info('Final initial history shape is %r', history.shape)
        # create initial state from history
        self.current_state = history[self.current_step % self.horizon].copy()
        LOG.debug('initial state has shape %r' % (self.current_state.shape, ))
        if self.surface is not None and history.shape[2] > self.connectivity.number_of_regions:
            n_reg = self.connectivity.number_of_regions
            (nt, ns, _, nm), ax = history.shape, (2, 0, 1, 3)
            region_history = numpy.zeros((nt, ns, n_reg, nm))
            numpy_add_at(region_history.transpose(ax), self._regmap, history.transpose(ax))
            region_history /= numpy.bincount(self._regmap).reshape((-1, 1))
            history = region_history
        # create history query implementation
        self.history = SparseHistory(
            self.connectivity.weights,
            self.connectivity.idelays,
            self.model.cvar,
            self.model.number_of_modes
        )
        # initialize its buffer
        self.history.initialize(history)

    def configure(self, tvb_nest_interface, full_configure=True):
        """Configure simulator and its components.

        The first step of configuration is to run the configure methods of all
        the Simulator's components, ie its traited attributes.

        Configuration of a Simulator primarily consists of calculating the
        attributes, etc, which depend on the combinations of the Simulator's
        traited attributes (keyword args).

        Converts delays from physical time units into integration steps
        and updates attributes that depend on combinations of the 6 inputs.

        Returns
        -------
        sim: Simulator
            The configured Simulator instance.

        """
        if full_configure:
            # When run from GUI, preconfigure is run separately, and we want to avoid running that part twice
            self.preconfigure()
            # Make sure spatialised model parameters have the right shape (number_of_nodes, 1)

        self.integrator.dt = float(int(numpy.round(0.1 / CONFIGURED.nest.NEST_MIN_DT))) * CONFIGURED.nest.NEST_MIN_DT

        excluded_params = ("state_variable_range", "state_variable_boundaries", "variables_of_interest",
                          "noise", "psi_table", "nerf_table", "gid")
        spatial_reshape = self.model.spatial_param_reshape
        for param in type(self.model).declarative_attrs:
            if param in excluded_params:
                continue
            # If it's a surface sim and model parameters were provided at the region level
            region_parameters = getattr(self.model, param)
            if self.surface is not None:
                if region_parameters.size == self.connectivity.number_of_regions:
                    new_parameters = region_parameters[self.surface.region_mapping].reshape(spatial_reshape)
                    setattr(self.model, param, new_parameters)
            region_parameters = getattr(self.model, param)
            if hasattr(region_parameters, "size") and region_parameters.size == self.number_of_nodes:
                new_parameters = region_parameters.reshape(spatial_reshape)
                setattr(self.model, param, new_parameters)
        # Configure spatial component of any stimuli
        self._configure_stimuli()
        # Set delays, provided in physical units, in integration steps.
        self.connectivity.set_idelays(self.integrator.dt)
        self.horizon = self.connectivity.idelays.max() + 1
        # Reshape integrator.noise.nsig, if necessary.
        if isinstance(self.integrator, integrators.IntegratorStochastic):
            self._configure_integrator_noise()

        # Configure Monitors to work with selected Model, etc...
        self._configure_monitors()

        self.tvb_nest_interface = tvb_nest_interface
        # TODO: find out why the model instance is different in simulator and interface...
        self.tvb_nest_interface.configure(self.model)
        dummy = -numpy.ones((self.connectivity.number_of_regions, ))
        dummy[self.tvb_nest_interface.nest_nodes_ids] = 0.0
        # Create TVB model parameter for NEST to target
        for param in self.tvb_nest_interface.nest_to_tvb_params:
            setattr(self.model, param, dummy)

        nest_min_delay = self.tvb_nest_interface.nest_instance.GetKernelStatus("min_delay")
        if self.integrator.dt < nest_min_delay:
            raise_value_error("TVB integration time step dt=%f "
                              "is not greater than NEST minimum delay min_delay=%f!" %
                              (self.integrator.dt, nest_min_delay))

        # TODO: Figure out a better solution of nest.Simulate() against nest.Run()!
        # If we need to re-initialize a NEST device at each time step,
        # we need to use nest.Simulate()
        self.simulate_nest = self.tvb_nest_interface.nest_instance.Run
        for tvb_to_nest_interface in self.tvb_nest_interface.tvb_to_nest_interfaces:
            if not isinstance(tvb_to_nest_interface, TVBNESTParameterInterface):
                self.simulate_nest = self.tvb_nest_interface.nest_instance.Simulate
                break

        # If there are NEST nodes and are represented exclusively in NEST...
        if self.tvb_nest_interface.exclusive_nodes and len(self.tvb_nest_interface.nest_nodes_ids) > 0:
            # ...zero coupling interface_weights among NEST nodes:
            self.connectivity.weights[self.tvb_nest_interface.nest_nodes_ids] \
                [:, self.tvb_nest_interface.nest_nodes_ids] = 0.0

        # Setup history
        # TODO: Reflect upon the idea to allow NEST initialization and history setting via TVB
        self._configure_history(self.initial_conditions)

        # TODO: Shall we implement a parallel implentation for multiple modes for NEST as well?!
        if self.current_state.shape[2] > 1:
            raise_value_error("Multiple modes' simulation not supported for TVB-NEST interface!\n"
                              "Current modes number is %d." % self.initial_conditions.shape[3])

        # Estimate of memory usage.
        self._census_memory_requirement()

        return self

    # TODO: update all those functions below to compute the fine scale requirements as well, ...if you can! :)

    # used by simulator adaptor
    def memory_requirement(self):
        """
        Return an estimated of the memory requirements (Bytes) for this
        simulator's current configuration.
        """
        return super(Simulator, self).memory_requirement()

    # appears to be unused
    def runtime(self, simulation_length):
        """
        Return an estimated run time (seconds) for the simulator's current
        configuration and a specified simulation length.

        """
        return super(Simulator, self).runtime(simulation_length)

    # used by simulator adaptor
    def storage_requirement(self, simulation_length):
        """
        Return an estimated storage requirement (Bytes) for the simulator's
        current configuration and a specified simulation length.

        """
        return super(Simulator, self).storage_requirement(simulation_length)

    def update_state(self, state, node_coupling, local_coupling=0.0):
        # If there are non-state variables, they need to be updated for the initial condition:
        try:
            self.model.update_non_state_variables(state, node_coupling, local_coupling)
            self.bound_and_clamp(state)
        except:
            # If not, the kwarg will fail and nothing will happen
            pass

    def __call__(self, simulation_length=None, random_state=None):
        """
        Return an iterator which steps through simulation time, generating monitor outputs.

        See the run method for a convenient way to collect all output in one call.

        :param simulation_length: Length of the simulation to perform in ms.
        :param random_state:  State of NumPy RNG to use for stochastic integration.
        :return: Iterator over monitor outputs.
        """

        self.calls += 1
        if simulation_length is not None:
            self.simulation_length = simulation_length

        # Intialization
        self._guesstimate_runtime()
        self._calculate_storage_requirement()
        self._handle_random_state(random_state)
        n_reg = self.connectivity.number_of_regions
        local_coupling = self._prepare_local_coupling()
        stimulus = self._prepare_stimulus()
        state = self.current_state
        # Do for initial condition:
        step = self.current_step + 1  # the first step in the loop
        node_coupling = self._loop_compute_node_coupling(step)
        self._loop_update_stimulus(step, stimulus)
        # This is not necessary in most cases
        # if update_non_state_variables=True in the model dfun by default
        self.update_state(state, node_coupling, local_coupling)

        # NEST simulation preparation:
        if self.simulate_nest == self.tvb_nest_interface.nest_instance.Run:
            self.tvb_nest_interface.nest_instance.Prepare()

        # A flag to skip unnecessary steps when NEST does NOT update TVB state
        updateTVBstateFromNEST = len(self.tvb_nest_interface.nest_to_tvb_sv_interfaces_ids) > 0

        # integration loop
        n_steps = int(math.ceil(self.simulation_length / self.integrator.dt))
        tic = time.time()
        tic_ratio = 0.1
        tic_point = tic_ratio * n_steps
        for step in range(self.current_step + 1,  self.current_step + n_steps + 1):
            # TVB state -> NEST (state or parameter)
            # Communicate TVB state to some NEST device (TVB proxy) or TVB coupling to NEST nodes,
            # including any necessary conversions from TVB state to NEST variables,
            # in a model specific manner
            # TODO: find what is the general treatment of local coupling, if any!
            #  Is this addition correct in all cases for all models?
            self.tvb_nest_interface.tvb_state_to_nest(state, node_coupling + local_coupling, stimulus, self.model)
            # NEST state -> TVB model parameter
            # Couple the NEST state to some TVB model parameter,
            # including any necessary conversions in a model specific manner
            self.model = self.tvb_nest_interface.nest_state_to_tvb_parameter(self.model)
            # Integrate TVB to get the new TVB state
            state = self.integrator.scheme(state, self.model.dfun, node_coupling, local_coupling, stimulus)
            # Integrate NEST to get the new NEST state
            self.simulate_nest(self.integrator.dt)
            if updateTVBstateFromNEST:
                # NEST state -> TVB state
                # Update the new TVB state variable with the new NEST state,
                # including any necessary conversions from NEST variables to TVB state,
                # in a model specific manner
                state = self.tvb_nest_interface.nest_state_to_tvb_state(state)
                self.bound_and_clamp(state)
            # Prepare coupling and stimulus for next time step
            # and, therefore, for the new TVB state:
            node_coupling = self._loop_compute_node_coupling(step)
            self._loop_update_stimulus(step, stimulus)
            # Update any non-state variables and apply any boundaries again to the new state:
            self.update_state(state, node_coupling, local_coupling)
            # Now direct the new state to history buffer and monitors
            self._loop_update_history(step, n_reg, state)
            output = self._loop_monitor_output(step, state)
            if output is not None:
                yield output
            if step-self.current_step >= tic_point:
                toc = time.time() - tic
                if toc > 600:
                    if toc > 7200:
                        time_string = "%0.1f hours" % (toc / 3600)
                    else:
                        time_string = "%0.1f min" % (toc / 60)
                else:
                    time_string = "%0.1f sec" % toc
                print_this = "\r...%0.1f%% done in %s" % \
                            (100.0 * (step - self.current_step) / n_steps, time_string)
                sys.stdout.write(print_this)
                sys.stdout.flush()
                tic_point += tic_ratio * n_steps

        self.current_state = state
        self.current_step = self.current_step + n_steps - 1  # -1 : don't repeat last point<|MERGE_RESOLUTION|>--- conflicted
+++ resolved
@@ -53,7 +53,7 @@
 from tvb_nest.config import CONFIGURED
 from tvb_nest.simulator_tvb.models.reduced_wong_wang_exc_io_inh_i import ReducedWongWangExcIOInhI
 from tvb_nest.interfaces.tvb_to_nest_parameter_interface import TVBNESTParameterInterface
-from tvb_scripts.utils.log_error_utils import initialize_logger, raise_value_error
+from tvb_scripts.utils.log_error_utils import initialize_logger
 
 
 LOG = initialize_logger(__name__)
@@ -91,7 +91,7 @@
         field_type=integrators.Integrator,
         label="Integration scheme",
         default=integrators.HeunStochastic(
-            dt=float(int(numpy.round(0.1 / CONFIGURED.NEST_MIN_DT))) * CONFIGURED.NEST_MIN_DT),
+            dt=float(int(numpy.round(0.1 / CONFIGURED.nest.NEST_MIN_DT))) * CONFIGURED.nest.NEST_MIN_DT),
         required=True,
         doc="""A tvb.simulator.Integrator object which is
                 an integration scheme with supporting attributes such as 
@@ -110,7 +110,13 @@
         connections. These couplings undergo a time delay via signal propagation
         with a propagation speed of ``Conduction Speed``""")
 
-<<<<<<< HEAD
+    @property
+    def config(self):
+        try:
+            return self.tvb_nest_interface.config
+        except:
+            return CONFIGURED
+
     def preconfigure(self):
         """Configure just the basic fields, so that memory can be estimated."""
         self.connectivity.configure()
@@ -152,14 +158,6 @@
             LOG.info('Surface simulation with %d vertices + %d non-cortical, %d total nodes',
                      rm.size, unmapped.size, self.number_of_nodes)
         self._guesstimate_memory_requirement()
-=======
-    @property
-    def config(self):
-        try:
-            return self.tvb_nest_interface.config
-        except:
-            return CONFIGURED
->>>>>>> d8e73749
 
     def _configure_integrator_noise(self):
         """
@@ -180,32 +178,9 @@
         if self.integrator.noise.ntau > 0.0:
             LOG.warning("Colored noise is currently not supported for tvb-nest simulations!\n" +
                         "Setting integrator.noise.ntau = 0.0 and configuring white noise!")
-            self.integrator.noise.ntau = 0.0
+            self.integrator.noise.ntau = 0
 
         super(Simulator, self)._configure_integrator_noise()
-
-    def bound_and_clamp(self, state):
-        # If there is a state boundary...
-        if self.integrator.state_variable_boundaries is not None:
-            # ...use the integrator's bound_state
-            self.integrator.bound_state(state)
-        # If there is a state clamping...
-        if self.integrator.clamped_state_variable_values is not None:
-            # ...use the integrator's clamp_state
-            self.integrator.clamp_state(state)
-
-    def _update_and_bound_history(self, history):
-        self.bound_and_clamp(history)
-        # If there are non-state variables, they need to be updated for history:
-        try:
-            # Assuming that node_coupling can have a maximum number of dimensions equal to the state variables,
-            # in the extreme case where all state variables are cvars as well, we set:
-            node_coupling = numpy.zeros((history.shape[0], 1, history.shape[2], 1))
-            for i_time in range(history.shape[1]):
-                self.model.update_non_state_variables(history[:, i_time], node_coupling[:, 0], 0.0)
-            self.bound_and_clamp(history)
-        except:
-            pass
 
     def _configure_history(self, initial_conditions):
         """
@@ -240,8 +215,8 @@
                 initial_conditions = initial_conditions[:, :, self._regmap]
                 return self._configure_history(initial_conditions)
             elif ic_shape[1:] != self.good_history_shape[1:]:
-                raise_value_error("Incorrect history sample shape %s, expected %s"
-                                  % ic_shape[1:], self.good_history_shape[1:])
+                raise ValueError("Incorrect history sample shape %s, expected %s"
+                                 % ic_shape[1:], self.good_history_shape[1:])
             else:
                 if ic_shape[0] >= self.horizon:
                     LOG.debug("Using last %d time-steps for history.", self.horizon)
@@ -254,10 +229,8 @@
                     history[:ic_shape[0], :, :, :] = initial_conditions
                     history = numpy.roll(history, shift, axis=0)
                 self.current_step += ic_shape[0] - 1
-        # Make sure that history values are bounded,
-        # and any possible non-state variables are initialized
-        # based on state variable ones (but with no coupling yet...)
-        self._update_and_bound_history(numpy.swapaxes(history, 0, 1))
+        if self.integrator.state_variable_boundaries is not None:
+            self.integrator.bound_state(numpy.swapaxes(history, 0, 1))
         LOG.info('Final initial history shape is %r', history.shape)
         # create initial state from history
         self.current_state = history[self.current_step % self.horizon].copy()
@@ -302,9 +275,6 @@
             # When run from GUI, preconfigure is run separately, and we want to avoid running that part twice
             self.preconfigure()
             # Make sure spatialised model parameters have the right shape (number_of_nodes, 1)
-
-        self.integrator.dt = float(int(numpy.round(0.1 / CONFIGURED.nest.NEST_MIN_DT))) * CONFIGURED.nest.NEST_MIN_DT
-
         excluded_params = ("state_variable_range", "state_variable_boundaries", "variables_of_interest",
                           "noise", "psi_table", "nerf_table", "gid")
         spatial_reshape = self.model.spatial_param_reshape
@@ -336,17 +306,20 @@
         self.tvb_nest_interface = tvb_nest_interface
         # TODO: find out why the model instance is different in simulator and interface...
         self.tvb_nest_interface.configure(self.model)
-        dummy = -numpy.ones((self.connectivity.number_of_regions, ))
-        dummy[self.tvb_nest_interface.nest_nodes_ids] = 0.0
-        # Create TVB model parameter for NEST to target
+        dummy = numpy.ones((self.connectivity.number_of_regions, 1))
+        # Confirm good shape for TVB to NEST model parameters
+        for param in self.tvb_nest_interface.tvb_to_nest_params:
+            setattr(self.model, param,
+                    (dummy * numpy.array(getattr(self.model, param))).squeeze())
+        # Confirm good shape for NEST to TVB model parameters
         for param in self.tvb_nest_interface.nest_to_tvb_params:
-            setattr(self.model, param, dummy)
-
+            setattr(self.model, param,
+                    (dummy * numpy.array(getattr(self.model, param))).squeeze())
         nest_min_delay = self.tvb_nest_interface.nest_instance.GetKernelStatus("min_delay")
         if self.integrator.dt < nest_min_delay:
-            raise_value_error("TVB integration time step dt=%f "
-                              "is not greater than NEST minimum delay min_delay=%f!" %
-                              (self.integrator.dt, nest_min_delay))
+            raise ValueError("TVB integration time step dt=%f "
+                             "is not greater than NEST minimum delay min_delay=%f!" %
+                             (self.integrator.dt, nest_min_delay))
 
         # TODO: Figure out a better solution of nest.Simulate() against nest.Run()!
         # If we need to re-initialize a NEST device at each time step,
@@ -369,8 +342,8 @@
 
         # TODO: Shall we implement a parallel implentation for multiple modes for NEST as well?!
         if self.current_state.shape[2] > 1:
-            raise_value_error("Multiple modes' simulation not supported for TVB-NEST interface!\n"
-                              "Current modes number is %d." % self.initial_conditions.shape[3])
+            raise ValueError("Multiple modes' simulation not supported for TVB-NEST interface!\n"
+                             "Current modes number is %d." % self.initial_conditions.shape[3])
 
         # Estimate of memory usage.
         self._census_memory_requirement()
@@ -404,15 +377,6 @@
 
         """
         return super(Simulator, self).storage_requirement(simulation_length)
-
-    def update_state(self, state, node_coupling, local_coupling=0.0):
-        # If there are non-state variables, they need to be updated for the initial condition:
-        try:
-            self.model.update_non_state_variables(state, node_coupling, local_coupling)
-            self.bound_and_clamp(state)
-        except:
-            # If not, the kwarg will fail and nothing will happen
-            pass
 
     def __call__(self, simulation_length=None, random_state=None):
         """
@@ -437,20 +401,10 @@
         local_coupling = self._prepare_local_coupling()
         stimulus = self._prepare_stimulus()
         state = self.current_state
-        # Do for initial condition:
-        step = self.current_step + 1  # the first step in the loop
-        node_coupling = self._loop_compute_node_coupling(step)
-        self._loop_update_stimulus(step, stimulus)
-        # This is not necessary in most cases
-        # if update_non_state_variables=True in the model dfun by default
-        self.update_state(state, node_coupling, local_coupling)
 
         # NEST simulation preparation:
         if self.simulate_nest == self.tvb_nest_interface.nest_instance.Run:
             self.tvb_nest_interface.nest_instance.Prepare()
-
-        # A flag to skip unnecessary steps when NEST does NOT update TVB state
-        updateTVBstateFromNEST = len(self.tvb_nest_interface.nest_to_tvb_sv_interfaces_ids) > 0
 
         # integration loop
         n_steps = int(math.ceil(self.simulation_length / self.integrator.dt))
@@ -458,35 +412,30 @@
         tic_ratio = 0.1
         tic_point = tic_ratio * n_steps
         for step in range(self.current_step + 1,  self.current_step + n_steps + 1):
-            # TVB state -> NEST (state or parameter)
+            # needs implementing by history + coupling?
+            node_coupling = self._loop_compute_node_coupling(step)
+            self._loop_update_stimulus(step, stimulus)
             # Communicate TVB state to some NEST device (TVB proxy) or TVB coupling to NEST nodes,
             # including any necessary conversions from TVB state to NEST variables,
             # in a model specific manner
             # TODO: find what is the general treatment of local coupling, if any!
             #  Is this addition correct in all cases for all models?
             self.tvb_nest_interface.tvb_state_to_nest(state, node_coupling + local_coupling, stimulus, self.model)
-            # NEST state -> TVB model parameter
-            # Couple the NEST state to some TVB model parameter,
+            # Communicate the NEST state to some TVB model parameter,
             # including any necessary conversions in a model specific manner
             self.model = self.tvb_nest_interface.nest_state_to_tvb_parameter(self.model)
-            # Integrate TVB to get the new TVB state
+            # Integrate TVB
             state = self.integrator.scheme(state, self.model.dfun, node_coupling, local_coupling, stimulus)
-            # Integrate NEST to get the new NEST state
+            # Integrate NEST
             self.simulate_nest(self.integrator.dt)
-            if updateTVBstateFromNEST:
-                # NEST state -> TVB state
-                # Update the new TVB state variable with the new NEST state,
-                # including any necessary conversions from NEST variables to TVB state,
-                # in a model specific manner
-                state = self.tvb_nest_interface.nest_state_to_tvb_state(state)
-                self.bound_and_clamp(state)
-            # Prepare coupling and stimulus for next time step
-            # and, therefore, for the new TVB state:
-            node_coupling = self._loop_compute_node_coupling(step)
-            self._loop_update_stimulus(step, stimulus)
-            # Update any non-state variables and apply any boundaries again to the new state:
-            self.update_state(state, node_coupling, local_coupling)
-            # Now direct the new state to history buffer and monitors
+            # Communicate NEST state to TVB state variable,
+            # including any necessary conversions from NEST variables to TVB state,
+            # in a model specific manner
+            state = self.tvb_nest_interface.nest_state_to_tvb_state(state)
+            # If there is a state boundary...
+            if self.integrator.state_variable_boundaries is not None:
+                # ...use the integrator's bound_state function again after updating from NEST
+                self.integrator.bound_state(state)
             self._loop_update_history(step, n_reg, state)
             output = self._loop_monitor_output(step, state)
             if output is not None:
