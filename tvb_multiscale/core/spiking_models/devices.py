--- conflicted
+++ resolved
@@ -72,20 +72,12 @@
             neurons = ensure_list(self.neurons)
             conn_attrs = self.GetFromConnections(attrs=[self._weight_attr, self._delay_attr, self._receptor_attr],
                                                  summary=3)
-<<<<<<< HEAD
-            output += ",\nconnections %s %d neurons: %s," \
-=======
             output += ",\nconnections %s\n%s," \
->>>>>>> 01f0bc8a
                       "\nweights: %s," \
                       "\ndelays: %s," \
                       "\nreceptors: %s" % \
                       (self._print_from_to,
-<<<<<<< HEAD
-                       len(neurons), self._print_neurons(neurons),
-=======
                        self._print_neurons(neurons),
->>>>>>> 01f0bc8a
                        str(conn_attrs.get(self._weight_attr, "")),
                        str(conn_attrs.get(self._delay_attr, "")),
                        str(conn_attrs.get(self._receptor_attr, "")))
