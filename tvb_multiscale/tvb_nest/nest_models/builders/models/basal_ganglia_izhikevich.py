--- conflicted
+++ resolved
@@ -27,19 +27,16 @@
 
 class BasalGangliaIzhikevichBuilder(NESTModelBuilder):
 
-<<<<<<< HEAD
     def __init__(self, nest_nodes_ids, nest_instance=None, config=CONFIGURED, **tvb_params):
         # NOTE!!! TAKE CARE OF DEFAULT simulator.coupling.a!
         self.global_coupling_scaling = tvb_params.pop("coupling_a", 1.0 / 256.0)
         # if we use Reduced Wong Wang model, we also need to multiply with the global coupling constant G:
         self.global_coupling_scaling *= tvb_params.pop("G", 20.0)
         super(BasalGangliaIzhikevichBuilder, self).__init__(nest_nodes_ids, nest_instance, config, **tvb_params)
-=======
     output_devices_record_to = "ascii"
 
     def __init__(self, tvb_simulator, nest_nodes_ids, nest_instance=None, config=CONFIGURED):
         super(BasalGangliaIzhikevichBuilder, self).__init__(tvb_simulator, nest_nodes_ids, nest_instance, config)
->>>>>>> c480f6a7
         self.default_population["model"] = "izhikevich_hamker"
 
         # Common order of neurons' number per population:
