# -*- coding: utf-8 -*-

from collections import OrderedDict

import numpy as np

from tvb_multiscale.tvb_nest.config import CONFIGURED
from tvb_multiscale.tvb_nest.nest_models.builders.base import NESTModelBuilder
from tvb_multiscale.core.spiking_models.builders.templates import random_normal_weight, random_uniform_delay, \
    random_normal_tvb_weight, random_uniform_tvb_delay, receptor_by_source_region


class DefaultExcIOInhIBuilder(NESTModelBuilder):

<<<<<<< HEAD
    def __init__(self, nest_nodes_ids, nest_instance=None, config=CONFIGURED, set_defaults=True, **tvb_params):
        # NOTE!!! TAKE CARE OF DEFAULT simulator.coupling.a!
        self.global_coupling_scaling = tvb_params.pop("coupling_a", 1.0 / 256.0)
        super(DefaultExcIOInhIBuilder, self).__init__(nest_nodes_ids, nest_instance, config, **tvb_params)
=======
    output_devices_record_to = "ascii"

    def __init__(self, tvb_simulator, nest_nodes_ids, nest_instance=None, config=CONFIGURED, set_defaults=True):
        super(DefaultExcIOInhIBuilder, self).__init__(tvb_simulator, nest_nodes_ids, nest_instance, config)
>>>>>>> c480f6a7

        # Common order of neurons' number per population:
        self.population_order = 100

        self.scale_e = 1
        self.scale_i = 1

        self.w_ee = self.weight_fun(1.0)
        self.w_ei = self.weight_fun(1.0)
        self.w_ie = self.weight_fun(-1.0)
        self.w_ii = self.weight_fun(-1.0)
        self.d_ee = self.within_node_delay()
        self.d_ei = self.within_node_delay()
        self.d_ie = self.within_node_delay()
        self.d_ii = self.within_node_delay()

        self.params_E = {}
        self.params_I = {}
        self.pop_conns_EE = {}
        self.pop_conns_EI = {}
        self.pop_conns_IE = {}
        self.pop_conns_II = {}

        self.nodes_conns = {}

        self.spike_recorder = {}
        self.multimeter = {}

        self.spike_stimulus = {}

        if set_defaults:
            self.set_defaults()

    def set_E_population(self):
        pop = {"label": "E", "model": self.default_population["model"],
               "params": self.params_E, "scale": self.scale_e, "nodes": None}  # None means "all"
        return pop

    def set_I_population(self):
        pop = {"label": "I", "model": self.default_population["model"],
               "params": self.params_I, "scale": self.scale_i, "nodes": None}  # None means "all"
        return pop

    def set_populations(self):
        # Populations' configurations
        self.populations = [self.set_E_population(), self.set_I_population()]

    # Within region-node connections
    # By default we choose random jitter on weights and delays

    def weight_fun(self, w, scale=1.0, sigma=0.1):
        return random_normal_weight(w, scale, sigma)

    def delay_fun(self, low=None, high=None):
        if low is None:
            low = self.spiking_dt
        if high is None:
            high = np.maximum(self.tvb_dt, 2 * self.spiking_dt)
        return random_uniform_delay(low, low, high, sigma=None)

    def within_node_delay(self):
        return self.delay_fun()

    def receptor_E_fun(self):
        return 0

    def receptor_I_fun(self):
        return 0

    def set_EE_populations_connections(self):
        connections = \
            {"source": "E", "target": "E",  # # E -> E This is a self-connection for population "E"
             "synapse_model": self.default_populations_connection["synapse_model"],
             "conn_spec": self.default_populations_connection["conn_spec"],
             "weight": self.w_ee,
             "delay": self.d_ee,
             "receptor_type": self.receptor_E_fun(), "nodes": None}  # None means "all"
        connections.update(self.pop_conns_EE)
        return connections

    def set_EI_populations_connections(self):
        connections = \
            {"source": "E", "target": "I",  # E -> I
             "synapse_model": self.default_populations_connection["synapse_model"],
             "conn_spec": self.default_populations_connection["conn_spec"],
             "weight": self.w_ei,
             "delay": self.d_ei,
             "receptor_type": self.receptor_E_fun(), "nodes": None}  # None means "all"
        connections.update(self.pop_conns_EI)
        return connections

    def set_IE_populations_connections(self):
        connections = \
            {"source": "I", "target": "E",  # I -> E
             "synapse_model": self.default_populations_connection["synapse_model"],
             "conn_spec": self.default_populations_connection["conn_spec"],
             "weight": self.w_ie,
             "delay": self.d_ie,
             "receptor_type": self.receptor_I_fun(), "nodes": None}  # None means "all"
        connections.update(self.pop_conns_IE)
        return connections

    def set_II_populations_connections(self):
        connections = \
            {"source": "I", "target": "I",  # I -> I This is a self-connection for population "I"
             "synapse_model": self.default_populations_connection["synapse_model"],
             "conn_spec": self.default_populations_connection["conn_spec"],
             "weight": self.w_ii,
             "delay": self.d_ii,
             "receptor_type": self.receptor_I_fun(), "nodes": None}  # None means "all"
        connections.update(self.pop_conns_II)
        return connections

    def set_populations_connections(self):
        self.populations_connections = [
           self.set_EE_populations_connections(), self.set_EI_populations_connections(),
           self.set_IE_populations_connections(), self.set_II_populations_connections()
        ]

    # Among/Between region-node connections
    # By default we choose random jitter around TVB weights and delays

    def tvb_weight(self, source_node, target_node, scale=None, sigma=0.1):
        if scale is None:
            scale = self.global_coupling_scaling
        return random_normal_tvb_weight(source_node, target_node, self.tvb_weights, scale, sigma)

    def tvb_delay_fun(self, source_node, target_node, low=None, high=None, sigma=0.1):
        if low is None:
            low = self.tvb_dt
        if high is None:
            high = 2 * self.tvb_dt
        return random_uniform_tvb_delay(source_node, target_node, self.tvb_delays, low, high, sigma)

    def set_nodes_connections(self):
        self.nodes_connections = [
            {"source": "E", "target": ["E", "I"],
             "synapse_model": self.default_nodes_connection["synapse_model"],
             "conn_spec": self.default_nodes_connection["conn_spec"],
             "weight": self.tvb_weight,
             "delay": self.tvb_delay_fun,
             # Each region emits spikes in its own port:
             "receptor_type": 0, "source_nodes": None, "target_nodes": None}  # None means "all"
        ]
        self.nodes_connections[0].update(self.nodes_conns)

    def set_spike_recorder(self):
        connections = OrderedDict()
        #          label <- target population
        connections["E_spikes"] = "E"
        connections["I spikes"] = "I"
        params = dict(self.config.NEST_OUTPUT_DEVICES_PARAMS_DEF["spike_recorder"])
        params["record_to"] = self.output_devices_record_to
        device = {"model": "spike_recorder", "params": params,
                  "neurons_fun": lambda node_id, neurons_inds:
                                            tuple(np.array(neurons_inds)[:np.minimum(100, len(neurons_inds))]),
                  "connections": connections, "nodes": None}  # None means all here
        device.update(self.spike_recorder)
        return device

    def set_multimeter(self):
        connections = OrderedDict()
        #               label    <- target population
        connections["E"] = "E"
        connections["I"] = "I"
        params = dict(self.config.NEST_OUTPUT_DEVICES_PARAMS_DEF["multimeter"])
        params["interval"] = self.monitor_period
        params["record_to"] = self.output_devices_record_to
        device = {"model": "multimeter", "params": params,
                  "neurons_fun": lambda node_id, population: population[:np.minimum(100, len(population))],
                  "connections": connections, "nodes": None}  # None means all here
        device.update(self.multimeter)
        return device

    def set_output_devices(self):
        # Creating  devices to be able to observe NEST activity:
        # Labels have to be different
        self.output_devices = [self.set_spike_recorder(), self.set_multimeter()]

    def set_spike_stimulus(self):
        connections = OrderedDict()
        #             label <- target population
        connections["Stimulus"] = ["E"]
        device = \
            {"model": "poisson_generator",
             "params": {"rate": 6000.0, "origin": 0.0, "start": 0.1},  # "stop": 100.0
             "connections": connections, "nodes": None,
             "weights": self.weight_fun(1.0),
             "delays": random_uniform_delay(self.tvb_dt, self.tvb_dt, 2*self.tvb_dt, sigma=None),
             "receptor_type": 0}
        device.update(self.spike_stimulus)
        return device

    def set_input_devices(self):
        self.input_devices = [self.set_spike_stimulus()]

    def set_defaults(self):
        self.set_populations()
        self.set_populations_connections()
        self.set_nodes_connections()
        self.set_output_devices()
        self.set_input_devices()


class DefaultExcIOInhIMultisynapseBuilder(DefaultExcIOInhIBuilder):

    def __init__(self, nest_nodes_ids, nest_instance=None, config=CONFIGURED, set_defaults=True,
                 E_ex=0.0, E_in=-85.0, tau_syn_ex=0.2, tau_syn_in=2.0, **tvb_params):

        super(DefaultExcIOInhIMultisynapseBuilder, self).__init__(
            nest_nodes_ids, nest_instance, config, set_defaults=False **tvb_params)

        self.default_population["model"] = "aeif_cond_alpha_multisynapse"

        self.w_ie = self.weight_fun(1.0)
        self.w_ii = self.weight_fun(1.0)

        E_rev = np.array([E_ex] +  # exc local spikes
                         [E_in] +  # inh local spikes
                         self.number_of_regions * [E_ex])  # ext, exc spikes
        tau_syn = np.array([tau_syn_ex] +  # exc spikes
                           [tau_syn_in] +  # inh spikes
                           self.number_of_regions * [tau_syn_ex])  # ext, exc spikes
        self.params_E = {"E_rev": E_rev, "tau_syn": tau_syn}
        self.params_I = self.params_E

        self.nodes_conns = {"receptor_type": self.receptor_by_source_region_fun}

        self.spike_stimulus = {"params": {"rate": 30000.0, "origin": 0.0, "start": 0.1},  # "stop": 100.0
                               "receptor_type": lambda target_node: target_node + 3}

        if set_defaults:
            self.set_defaults()

    def receptor_E_fun(self):
        return 1

    def receptor_I_fun(self):
        return 2

    def receptor_by_source_region_fun(self, source_node, target_node):
        return receptor_by_source_region(source_node, target_node, start=3)<|MERGE_RESOLUTION|>--- conflicted
+++ resolved
@@ -12,17 +12,14 @@
 
 class DefaultExcIOInhIBuilder(NESTModelBuilder):
 
-<<<<<<< HEAD
     def __init__(self, nest_nodes_ids, nest_instance=None, config=CONFIGURED, set_defaults=True, **tvb_params):
         # NOTE!!! TAKE CARE OF DEFAULT simulator.coupling.a!
         self.global_coupling_scaling = tvb_params.pop("coupling_a", 1.0 / 256.0)
         super(DefaultExcIOInhIBuilder, self).__init__(nest_nodes_ids, nest_instance, config, **tvb_params)
-=======
     output_devices_record_to = "ascii"
 
     def __init__(self, tvb_simulator, nest_nodes_ids, nest_instance=None, config=CONFIGURED, set_defaults=True):
         super(DefaultExcIOInhIBuilder, self).__init__(tvb_simulator, nest_nodes_ids, nest_instance, config)
->>>>>>> c480f6a7
 
         # Common order of neurons' number per population:
         self.population_order = 100
